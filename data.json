--- conflicted
+++ resolved
@@ -23,6 +23,8 @@
       "stats": {
         "totalActivities": 69,
         "totalDistance": 157.95,
+        "totalActivities": 69,
+        "totalDistance": 157.95,
         "activityTypes": [
           "Hiking",
           "Running",
@@ -505,6 +507,13 @@
           "type": "Walking",
           "duration": "42:59",
           "pace": "23:13"
+        },
+        {
+          "date": "11/01/25",
+          "distance": 2.33,
+          "type": "Walking",
+          "duration": "43:57",
+          "pace": "18:52"
         },
         {
           "date": "11/01/25",
@@ -2062,827 +2071,829 @@
         }
       ]
     },
-    "Tin": {
-      "name": "Tin",
+    "Bruce": {
+      "name": "Bruce",
       "stats": {
-<<<<<<< HEAD
         "totalActivities": 119,
         "totalDistance": 176.95,
-=======
-        "totalActivities": 63,
-        "totalDistance": 106.63,
->>>>>>> 20afbdec
         "activityTypes": [
-          "Running",
-          "Walking"
+          "Running"
         ]
       },
       "activities": [
         {
+          "date": "01/02/25",
+          "distance": 1.11,
+          "type": "Running",
+          "duration": "12:40",
+          "pace": "11:23"
+        },
+        {
           "date": "01/07/25",
+          "distance": 1.11,
+          "type": "Running",
+          "duration": "10:50",
+          "pace": "9:44"
+        },
+        {
+          "date": "01/08/25",
+          "distance": 1.78,
+          "type": "Running",
+          "duration": "20:57",
+          "pace": "11:47"
+        },
+        {
+          "date": "01/11/25",
+          "distance": 1.12,
+          "type": "Running",
+          "duration": "10:16",
+          "pace": "9:11"
+        },
+        {
+          "date": "01/12/25",
+          "distance": 2.05,
+          "type": "Running",
+          "duration": "20:30",
+          "pace": "10:00"
+        },
+        {
+          "date": "01/14/25",
+          "distance": 2.04,
+          "type": "Running",
+          "duration": "19:39",
+          "pace": "9:38"
+        },
+        {
+          "date": "01/15/25",
           "distance": 1.13,
-          "type": "Walking",
-          "duration": "23:52",
-          "pace": "21:11"
-        },
-        {
-          "date": "01/14/25",
+          "type": "Running",
+          "duration": "11:10",
+          "pace": "9:54"
+        },
+        {
+          "date": "01/16/25",
+          "distance": 1.0,
+          "type": "Running",
+          "duration": "16:03",
+          "pace": "16:03"
+        },
+        {
+          "date": "01/20/25",
+          "distance": 3.14,
+          "type": "Running",
+          "duration": "30:35",
+          "pace": "9:44"
+        },
+        {
+          "date": "01/21/25",
+          "distance": 1.04,
+          "type": "Running",
+          "duration": "20:13",
+          "pace": "19:31"
+        },
+        {
+          "date": "01/22/25",
+          "distance": 1.67,
+          "type": "Running",
+          "duration": "35:08",
+          "pace": "21:00"
+        },
+        {
+          "date": "01/23/25",
+          "distance": 1.13,
+          "type": "Running",
+          "duration": "10:36",
+          "pace": "9:23"
+        },
+        {
+          "date": "01/24/25",
           "distance": 1.12,
-          "type": "Walking",
-          "duration": "26:39",
-          "pace": "23:49"
-        },
-        {
-          "date": "01/15/25",
+          "type": "Running",
+          "duration": "10:13",
+          "pace": "9:06"
+        },
+        {
+          "date": "01/27/25",
+          "distance": 1.12,
+          "type": "Running",
+          "duration": "10:13",
+          "pace": "9:09"
+        },
+        {
+          "date": "01/28/25",
+          "distance": 0.29,
+          "type": "Running",
+          "duration": "2:26",
+          "pace": "8:22"
+        },
+        {
+          "date": "01/29/25",
+          "distance": 2.19,
+          "type": "Running",
+          "duration": "20:38",
+          "pace": "9:24"
+        },
+        {
+          "date": "02/02/25",
+          "distance": 3.07,
+          "type": "Running",
+          "duration": "31:32",
+          "pace": "10:17"
+        },
+        {
+          "date": "02/02/25",
+          "distance": 1.95,
+          "type": "Running",
+          "duration": "25:09",
+          "pace": "12:54"
+        },
+        {
+          "date": "02/04/25",
+          "distance": 1.22,
+          "type": "Running",
+          "duration": "14:57",
+          "pace": "12:15"
+        },
+        {
+          "date": "02/05/25",
+          "distance": 0.5,
+          "type": "Running",
+          "duration": "8:51",
+          "pace": "17:42"
+        },
+        {
+          "date": "02/05/25",
+          "distance": 0.49,
+          "type": "Running",
+          "duration": "5:52",
+          "pace": "12:04"
+        },
+        {
+          "date": "02/05/25",
+          "distance": 0.58,
+          "type": "Running",
+          "duration": "5:55",
+          "pace": "10:14"
+        },
+        {
+          "date": "02/07/25",
+          "distance": 0.21,
+          "type": "Running",
+          "duration": "4:51",
+          "pace": "22:57"
+        },
+        {
+          "date": "02/07/25",
+          "distance": 1.11,
+          "type": "Running",
+          "duration": "10:06",
+          "pace": "9:06"
+        },
+        {
+          "date": "02/08/25",
+          "distance": 1.0,
+          "type": "Running",
+          "duration": "18:06",
+          "pace": "18:01"
+        },
+        {
+          "date": "02/10/25",
+          "distance": 0.4,
+          "type": "Running",
+          "duration": "8:36",
+          "pace": "21:31"
+        },
+        {
+          "date": "02/10/25",
+          "distance": 2.21,
+          "type": "Running",
+          "duration": "21:32",
+          "pace": "9:44"
+        },
+        {
+          "date": "02/13/25",
+          "distance": 1.1,
+          "type": "Running",
+          "duration": "9:58",
+          "pace": "9:04"
+        },
+        {
+          "date": "02/14/25",
+          "distance": 0.5,
+          "type": "Running",
+          "duration": "8:46",
+          "pace": "17:32"
+        },
+        {
+          "date": "02/14/25",
+          "distance": 0.56,
+          "type": "Running",
+          "duration": "5:01",
+          "pace": "8:57"
+        },
+        {
+          "date": "02/17/25",
+          "distance": 1.12,
+          "type": "Running",
+          "duration": "10:23",
+          "pace": "9:17"
+        },
+        {
+          "date": "02/18/25",
+          "distance": 0.39,
+          "type": "Running",
+          "duration": "4:02",
+          "pace": "10:27"
+        },
+        {
+          "date": "02/18/25",
+          "distance": 0.32,
+          "type": "Running",
+          "duration": "3:04",
+          "pace": "9:32"
+        },
+        {
+          "date": "02/18/25",
+          "distance": 0.31,
+          "type": "Running",
+          "duration": "3:00",
+          "pace": "9:34"
+        },
+        {
+          "date": "02/24/25",
+          "distance": 1.67,
+          "type": "Running",
+          "duration": "21:33",
+          "pace": "12:55"
+        },
+        {
+          "date": "02/25/25",
+          "distance": 1.01,
+          "type": "Running",
+          "duration": "13:20",
+          "pace": "13:15"
+        },
+        {
+          "date": "02/25/25",
+          "distance": 0.3,
+          "type": "Running",
+          "duration": "2:33",
+          "pace": "8:28"
+        },
+        {
+          "date": "02/26/25",
+          "distance": 0.28,
+          "type": "Running",
+          "duration": "7:14",
+          "pace": "26:01"
+        },
+        {
+          "date": "02/26/25",
+          "distance": 1.88,
+          "type": "Running",
+          "duration": "18:45",
+          "pace": "9:59"
+        },
+        {
+          "date": "03/03/25",
+          "distance": 0.3,
+          "type": "Running",
+          "duration": "5:50",
+          "pace": "19:27"
+        },
+        {
+          "date": "03/03/25",
+          "distance": 1.12,
+          "type": "Running",
+          "duration": "11:49",
+          "pace": "10:36"
+        },
+        {
+          "date": "03/04/25",
+          "distance": 2.22,
+          "type": "Running",
+          "duration": "25:06",
+          "pace": "11:19"
+        },
+        {
+          "date": "03/06/25",
+          "distance": 0.62,
+          "type": "Running",
+          "duration": "13:41",
+          "pace": "22:08"
+        },
+        {
+          "date": "03/06/25",
           "distance": 2.13,
-          "type": "Walking",
-          "duration": "42:09",
-          "pace": "19:47"
-        },
-        {
-          "date": "01/17/25",
+          "type": "Running",
+          "duration": "23:54",
+          "pace": "11:12"
+        },
+        {
+          "date": "03/08/25",
+          "distance": 3.52,
+          "type": "Running",
+          "duration": "34:07",
+          "pace": "9:42"
+        },
+        {
+          "date": "03/11/25",
+          "distance": 1.77,
+          "type": "Running",
+          "duration": "19:57",
+          "pace": "11:17"
+        },
+        {
+          "date": "03/12/25",
+          "distance": 1.66,
+          "type": "Running",
+          "duration": "21:07",
+          "pace": "12:45"
+        },
+        {
+          "date": "03/15/25",
+          "distance": 0.37,
+          "type": "Running",
+          "duration": "5:30",
+          "pace": "14:51"
+        },
+        {
+          "date": "03/17/25",
+          "distance": 1.66,
+          "type": "Running",
+          "duration": "20:37",
+          "pace": "12:24"
+        },
+        {
+          "date": "03/18/25",
+          "distance": 1.76,
+          "type": "Running",
+          "duration": "17:40",
+          "pace": "10:01"
+        },
+        {
+          "date": "03/19/25",
+          "distance": 1.28,
+          "type": "Running",
+          "duration": "13:01",
+          "pace": "10:11"
+        },
+        {
+          "date": "03/24/25",
+          "distance": 2.33,
+          "type": "Running",
+          "duration": "24:04",
+          "pace": "10:20"
+        },
+        {
+          "date": "03/26/25",
+          "distance": 3.02,
+          "type": "Running",
+          "duration": "37:06",
+          "pace": "12:17"
+        },
+        {
+          "date": "03/28/25",
+          "distance": 0.21,
+          "type": "Running",
+          "duration": "4:30",
+          "pace": "21:21"
+        },
+        {
+          "date": "03/28/25",
+          "distance": 1.11,
+          "type": "Running",
+          "duration": "9:42",
+          "pace": "8:44"
+        },
+        {
+          "date": "03/31/25",
+          "distance": 0.2,
+          "type": "Running",
+          "duration": "4:25",
+          "pace": "22:27"
+        },
+        {
+          "date": "03/31/25",
+          "distance": 1.09,
+          "type": "Running",
+          "duration": "9:06",
+          "pace": "8:22"
+        },
+        {
+          "date": "04/09/25",
+          "distance": 3.74,
+          "type": "Running",
+          "duration": "45:10",
+          "pace": "12:04"
+        },
+        {
+          "date": "04/14/25",
+          "distance": 1.23,
+          "type": "Running",
+          "duration": "12:41",
+          "pace": "10:20"
+        },
+        {
+          "date": "04/19/25",
+          "distance": 4.15,
+          "type": "Running",
+          "duration": "41:13",
+          "pace": "9:55"
+        },
+        {
+          "date": "04/22/25",
+          "distance": 1.12,
+          "type": "Running",
+          "duration": "11:37",
+          "pace": "10:23"
+        },
+        {
+          "date": "04/30/25",
+          "distance": 1.11,
+          "type": "Running",
+          "duration": "9:49",
+          "pace": "8:49"
+        },
+        {
+          "date": "05/08/25",
+          "distance": 1.15,
+          "type": "Running",
+          "duration": "9:53",
+          "pace": "8:34"
+        },
+        {
+          "date": "05/20/25",
+          "distance": 1.11,
+          "type": "Running",
+          "duration": "9:15",
+          "pace": "8:19"
+        },
+        {
+          "date": "05/21/25",
+          "distance": 1.1,
+          "type": "Running",
+          "duration": "10:16",
+          "pace": "9:18"
+        },
+        {
+          "date": "05/28/25",
+          "distance": 1.11,
+          "type": "Running",
+          "duration": "10:48",
+          "pace": "9:44"
+        },
+        {
+          "date": "06/14/25",
+          "distance": 1.75,
+          "type": "Running",
+          "duration": "16:10",
+          "pace": "9:15"
+        },
+        {
+          "date": "06/16/25",
+          "distance": 0.31,
+          "type": "Running",
+          "duration": "3:38",
+          "pace": "11:32"
+        },
+        {
+          "date": "06/16/25",
+          "distance": 0.57,
+          "type": "Running",
+          "duration": "4:59",
+          "pace": "8:42"
+        },
+        {
+          "date": "06/23/25",
+          "distance": 1.12,
+          "type": "Running",
+          "duration": "10:23",
+          "pace": "9:18"
+        },
+        {
+          "date": "06/24/25",
+          "distance": 1.24,
+          "type": "Running",
+          "duration": "13:13",
+          "pace": "10:39"
+        },
+        {
+          "date": "06/28/25",
+          "distance": 1.13,
+          "type": "Running",
+          "duration": "10:10",
+          "pace": "9:00"
+        },
+        {
+          "date": "06/29/25",
+          "distance": 1.29,
+          "type": "Running",
+          "duration": "13:55",
+          "pace": "10:46"
+        },
+        {
+          "date": "06/30/25",
+          "distance": 0.3,
+          "type": "Running",
+          "duration": "2:27",
+          "pace": "8:10"
+        },
+        {
+          "date": "06/30/25",
+          "distance": 0.6,
+          "type": "Running",
+          "duration": "5:24",
+          "pace": "8:59"
+        },
+        {
+          "date": "07/02/25",
+          "distance": 1.55,
+          "type": "Running",
+          "duration": "18:21",
+          "pace": "11:50"
+        },
+        {
+          "date": "07/06/25",
+          "distance": 1.65,
+          "type": "Running",
+          "duration": "19:14",
+          "pace": "11:40"
+        },
+        {
+          "date": "07/07/25",
+          "distance": 1.25,
+          "type": "Running",
+          "duration": "14:20",
+          "pace": "11:29"
+        },
+        {
+          "date": "07/08/25",
+          "distance": 1.25,
+          "type": "Running",
+          "duration": "13:31",
+          "pace": "10:51"
+        },
+        {
+          "date": "07/15/25",
+          "distance": 1.27,
+          "type": "Running",
+          "duration": "12:36",
+          "pace": "9:57"
+        },
+        {
+          "date": "07/17/25",
+          "distance": 3.88,
+          "type": "Running",
+          "duration": "56:07",
+          "pace": "14:29"
+        },
+        {
+          "date": "07/17/25",
+          "distance": 2.2,
+          "type": "Running",
+          "duration": "21:59",
+          "pace": "9:59"
+        },
+        {
+          "date": "07/21/25",
+          "distance": 0.58,
+          "type": "Running",
+          "duration": "9:19",
+          "pace": "16:10"
+        },
+        {
+          "date": "07/21/25",
+          "distance": 1.76,
+          "type": "Running",
+          "duration": "19:26",
+          "pace": "11:02"
+        },
+        {
+          "date": "07/22/25",
+          "distance": 1.23,
+          "type": "Running",
+          "duration": "14:16",
+          "pace": "11:35"
+        },
+        {
+          "date": "07/23/25",
+          "distance": 1.26,
+          "type": "Running",
+          "duration": "13:07",
+          "pace": "10:26"
+        },
+        {
+          "date": "08/03/25",
+          "distance": 1.68,
+          "type": "Running",
+          "duration": "18:21",
+          "pace": "10:55"
+        },
+        {
+          "date": "08/05/25",
+          "distance": 1.12,
+          "type": "Running",
+          "duration": "9:12",
+          "pace": "8:12"
+        },
+        {
+          "date": "08/06/25",
+          "distance": 1.25,
+          "type": "Running",
+          "duration": "13:26",
+          "pace": "10:47"
+        },
+        {
+          "date": "08/12/25",
+          "distance": 1.14,
+          "type": "Running",
+          "duration": "15:51",
+          "pace": "13:55"
+        },
+        {
+          "date": "08/13/25",
+          "distance": 5.5,
+          "type": "Running",
+          "duration": "1:40:18",
+          "pace": "18:14"
+        },
+        {
+          "date": "08/19/25",
+          "distance": 2.35,
+          "type": "Running",
+          "duration": "26:24",
+          "pace": "11:15"
+        },
+        {
+          "date": "08/21/25",
+          "distance": 3.47,
+          "type": "Running",
+          "duration": "1:11:44",
+          "pace": "20:42"
+        },
+        {
+          "date": "08/26/25",
+          "distance": 1.05,
+          "type": "Running",
+          "duration": "9:20",
+          "pace": "8:55"
+        },
+        {
+          "date": "08/27/25",
+          "distance": 2.21,
+          "type": "Running",
+          "duration": "25:06",
+          "pace": "11:22"
+        },
+        {
+          "date": "08/28/25",
+          "distance": 2.13,
+          "type": "Running",
+          "duration": "22:19",
+          "pace": "10:28"
+        },
+        {
+          "date": "08/30/25",
+          "distance": 4.2,
+          "type": "Running",
+          "duration": "0:01",
+          "pace": "0:00"
+        },
+        {
+          "date": "09/01/25",
+          "distance": 1.12,
+          "type": "Running",
+          "duration": "9:50",
+          "pace": "8:47"
+        },
+        {
+          "date": "09/02/25",
+          "distance": 1.24,
+          "type": "Running",
+          "duration": "14:48",
+          "pace": "11:54"
+        },
+        {
+          "date": "09/03/25",
+          "distance": 1.41,
+          "type": "Running",
+          "duration": "34:12",
+          "pace": "24:12"
+        },
+        {
+          "date": "09/09/25",
+          "distance": 3.12,
+          "type": "Running",
+          "duration": "39:34",
+          "pace": "12:41"
+        },
+        {
+          "date": "09/10/25",
+          "distance": 2.13,
+          "type": "Running",
+          "duration": "20:57",
+          "pace": "9:50"
+        },
+        {
+          "date": "09/18/25",
           "distance": 0.12,
-          "type": "Walking",
-          "duration": "3:01",
-          "pace": "24:54"
-        },
-        {
-          "date": "01/21/25",
-          "distance": 0.94,
-          "type": "Walking",
-          "duration": "23:57",
-          "pace": "25:30"
-        },
-        {
-          "date": "01/21/25",
-          "distance": 1.71,
-          "type": "Walking",
-          "duration": "38:30",
-          "pace": "22:30"
-        },
-        {
-          "date": "01/22/25",
-          "distance": 0.97,
-          "type": "Walking",
-          "duration": "23:33",
-          "pace": "24:19"
-        },
-        {
-          "date": "02/01/25",
-          "distance": 0.41,
-          "type": "Walking",
-          "duration": "19:15",
-          "pace": "46:27"
-        },
-        {
-          "date": "02/25/25",
-          "distance": 1.07,
-          "type": "Running",
-          "duration": "15:26",
-          "pace": "14:25"
-        },
-        {
-          "date": "02/25/25",
-          "distance": 0.74,
-          "type": "Walking",
-          "duration": "16:43",
-          "pace": "22:32"
-        },
-        {
-          "date": "03/01/25",
-          "distance": 1.09,
-          "type": "Running",
-          "duration": "17:25",
-          "pace": "15:59"
-        },
-        {
-          "date": "03/03/25",
-          "distance": 1.53,
-          "type": "Running",
-          "duration": "27:09",
-          "pace": "17:45"
-        },
-        {
-          "date": "03/11/25",
+          "type": "Running",
+          "duration": "3:10",
+          "pace": "25:58"
+        },
+        {
+          "date": "09/24/25",
+          "distance": 0.62,
+          "type": "Running",
+          "duration": "18:13",
+          "pace": "29:10"
+        },
+        {
+          "date": "09/28/25",
+          "distance": 0.06,
+          "type": "Running",
+          "duration": "1:20",
+          "pace": "23:48"
+        },
+        {
+          "date": "10/02/25",
           "distance": 1.25,
           "type": "Running",
-          "duration": "17:24",
-          "pace": "13:55"
-        },
-        {
-          "date": "03/13/25",
-          "distance": 1.26,
-          "type": "Running",
-          "duration": "19:12",
-          "pace": "15:14"
-        },
-        {
-          "date": "03/15/25",
-          "distance": 2.54,
-          "type": "Running",
-          "duration": "39:06",
-          "pace": "15:22"
-        },
-        {
-          "date": "03/17/25",
+          "duration": "14:19",
+          "pace": "11:26"
+        },
+        {
+          "date": "10/06/25",
+          "distance": 0.57,
+          "type": "Running",
+          "duration": "5:05",
+          "pace": "8:59"
+        },
+        {
+          "date": "10/07/25",
+          "distance": 2.36,
+          "type": "Running",
+          "duration": "24:04",
+          "pace": "10:12"
+        },
+        {
+          "date": "10/09/25",
+          "distance": 2.37,
+          "type": "Running",
+          "duration": "26:22",
+          "pace": "11:07"
+        },
+        {
+          "date": "10/13/25",
+          "distance": 2.22,
+          "type": "Running",
+          "duration": "25:51",
+          "pace": "11:38"
+        },
+        {
+          "date": "10/14/25",
+          "distance": 2.29,
+          "type": "Running",
+          "duration": "26:59",
+          "pace": "11:47"
+        },
+        {
+          "date": "10/16/25",
+          "distance": 2.26,
+          "type": "Running",
+          "duration": "27:10",
+          "pace": "12:00"
+        },
+        {
+          "date": "10/21/25",
           "distance": 1.32,
           "type": "Running",
-          "duration": "20:12",
-          "pace": "15:18"
-        },
-        {
-          "date": "03/19/25",
-          "distance": 1.38,
-          "type": "Running",
-          "duration": "20:17",
-          "pace": "14:42"
-        },
-        {
-          "date": "03/25/25",
-          "distance": 1.3,
-          "type": "Running",
-          "duration": "20:15",
-          "pace": "15:35"
-        },
-        {
-          "date": "03/25/25",
-          "distance": 0.96,
-          "type": "Walking",
-          "duration": "15:36",
-          "pace": "16:12"
-        },
-        {
-          "date": "04/12/25",
-          "distance": 1.28,
-          "type": "Running",
-          "duration": "20:00",
-          "pace": "15:38"
-        },
-        {
-          "date": "05/14/25",
-          "distance": 2.14,
-          "type": "Running",
-          "duration": "32:02",
-          "pace": "14:58"
-        },
-        {
-          "date": "05/15/25",
-          "distance": 1.71,
-          "type": "Walking",
-          "duration": "34:41",
-          "pace": "20:15"
-        },
-        {
-          "date": "05/16/25",
-          "distance": 1.97,
-          "type": "Walking",
-          "duration": "36:41",
-          "pace": "18:35"
-        },
-        {
-          "date": "05/19/25",
-          "distance": 2.14,
-          "type": "Walking",
-          "duration": "35:26",
-          "pace": "16:33"
-        },
-        {
-          "date": "05/20/25",
-          "distance": 1.78,
-          "type": "Running",
-          "duration": "26:28",
-          "pace": "14:52"
-        },
-        {
-          "date": "05/21/25",
-          "distance": 2.1,
-          "type": "Running",
-          "duration": "38:51",
-          "pace": "18:30"
-        },
-        {
-          "date": "05/22/25",
-          "distance": 2.6,
-          "type": "Walking",
-          "duration": "44:59",
-          "pace": "17:20"
-        },
-        {
-          "date": "06/03/25",
-          "distance": 1.88,
-          "type": "Walking",
-          "duration": "34:58",
-          "pace": "18:33"
-        },
-        {
-          "date": "06/04/25",
-          "distance": 1.87,
-          "type": "Walking",
-          "duration": "36:36",
-          "pace": "19:31"
-        },
-        {
-          "date": "06/12/25",
-          "distance": 2.5,
-          "type": "Walking",
-          "duration": "41:03",
-          "pace": "16:26"
-        },
-        {
-          "date": "06/13/25",
-          "distance": 2.36,
-          "type": "Walking",
-          "duration": "40:21",
-          "pace": "17:04"
-        },
-        {
-          "date": "06/15/25",
-          "distance": 2.39,
-          "type": "Walking",
-          "duration": "53:21",
-          "pace": "22:21"
-        },
-        {
-          "date": "06/16/25",
-          "distance": 2.27,
-          "type": "Walking",
-          "duration": "42:59",
-          "pace": "18:57"
-        },
-        {
-          "date": "06/17/25",
-          "distance": 2.49,
-          "type": "Walking",
-          "duration": "52:14",
-          "pace": "21:00"
-        },
-        {
-          "date": "06/18/25",
-          "distance": 2.75,
-          "type": "Walking",
-          "duration": "50:55",
-          "pace": "18:31"
-        },
-        {
-          "date": "06/22/25",
-          "distance": 2.68,
-          "type": "Walking",
-          "duration": "51:50",
-          "pace": "19:19"
-        },
-        {
-          "date": "06/23/25",
-          "distance": 1.18,
-          "type": "Walking",
-          "duration": "25:22",
-          "pace": "21:33"
-        },
-        {
-          "date": "06/24/25",
-          "distance": 2.68,
-          "type": "Walking",
-          "duration": "46:50",
-          "pace": "17:28"
-        },
-        {
-          "date": "06/26/25",
-          "distance": 1.24,
-          "type": "Walking",
-          "duration": "18:18",
-          "pace": "14:42"
-        },
-        {
-          "date": "06/30/25",
-          "distance": 1.23,
-          "type": "Walking",
-          "duration": "20:30",
-          "pace": "16:40"
-        },
-        {
-          "date": "07/02/25",
-          "distance": 1.3,
-          "type": "Walking",
-          "duration": "20:00",
-          "pace": "15:23"
-        },
-        {
-          "date": "07/09/25",
-          "distance": 2.32,
-          "type": "Walking",
-          "duration": "49:07",
-          "pace": "21:09"
-        },
-        {
-          "date": "07/15/25",
+          "duration": "17:34",
+          "pace": "13:18"
+        },
+        {
+          "date": "10/21/25",
           "distance": 1.03,
-          "type": "Walking",
-          "duration": "21:44",
-          "pace": "21:09"
-        },
-        {
-          "date": "07/15/25",
-          "distance": 2.3,
-          "type": "Walking",
-          "duration": "42:02",
-          "pace": "18:17"
-        },
-        {
-          "date": "07/16/25",
-          "distance": 1.01,
-          "type": "Walking",
-          "duration": "12:57",
-          "pace": "12:50"
-        },
-        {
-          "date": "07/17/25",
-          "distance": 2.53,
-          "type": "Walking",
-          "duration": "43:35",
-          "pace": "17:13"
-        },
-        {
-          "date": "07/18/25",
-          "distance": 1.88,
-          "type": "Walking",
-          "duration": "33:03",
-          "pace": "17:34"
-        },
-        {
-          "date": "07/19/25",
-          "distance": 1.01,
-          "type": "Walking",
-          "duration": "18:10",
-          "pace": "17:56"
-        },
-        {
-          "date": "07/21/25",
-          "distance": 1.0,
-          "type": "Walking",
-          "duration": "18:14",
-          "pace": "18:09"
-        },
-        {
-          "date": "07/22/25",
-          "distance": 2.26,
-          "type": "Walking",
-          "duration": "32:43",
-          "pace": "14:27"
-        },
-        {
-          "date": "07/23/25",
-          "distance": 1.0,
-          "type": "Walking",
-          "duration": "17:22",
-          "pace": "17:20"
-        },
-        {
-          "date": "07/23/25",
-          "distance": 1.25,
-          "type": "Walking",
-          "duration": "21:56",
-          "pace": "17:36"
-        },
-        {
-          "date": "07/25/25",
-          "distance": 1.63,
-          "type": "Walking",
-          "duration": "34:59",
-          "pace": "21:27"
-        },
-        {
-          "date": "08/04/25",
-          "distance": 2.22,
-          "type": "Walking",
-          "duration": "43:52",
-          "pace": "19:46"
-        },
-        {
-          "date": "08/08/25",
-          "distance": 1.35,
-          "type": "Walking",
-          "duration": "35:08",
-          "pace": "26:06"
-        },
-        {
-          "date": "08/18/25",
-          "distance": 2.26,
-          "type": "Walking",
-          "duration": "42:18",
-          "pace": "18:44"
-        },
-        {
-          "date": "08/19/25",
-          "distance": 2.62,
-          "type": "Walking",
-          "duration": "54:35",
-          "pace": "20:49"
-        },
-        {
-          "date": "08/22/25",
-          "distance": 1.97,
-          "type": "Walking",
-          "duration": "38:59",
-          "pace": "19:50"
-        },
-        {
-          "date": "09/15/25",
-          "distance": 1.51,
-          "type": "Walking",
-          "duration": "26:41",
-          "pace": "17:37"
-        },
-        {
-          "date": "09/16/25",
-          "distance": 2.27,
-          "type": "Walking",
-          "duration": "41:12",
-          "pace": "18:08"
-        },
-        {
-          "date": "09/17/25",
-          "distance": 1.61,
-          "type": "Walking",
-          "duration": "34:16",
-          "pace": "21:19"
-        },
-        {
-          "date": "09/18/25",
-          "distance": 0.09,
-          "type": "Walking",
-          "duration": "14:36",
-          "pace": "164:03"
-        },
-        {
-          "date": "11/01/25",
-          "distance": 4.0,
-          "type": "Walking",
-          "duration": "1:10:52",
-          "pace": "17:43"
-        }
-      ]
-    },
-    "Muscles": {
-      "name": "Muscles",
-      "stats": {
-        "totalActivities": 106,
-        "totalDistance": 171.28,
-        "activityTypes": [
-          "Hiking",
-          "Running",
-          "Walking"
-        ]
-      },
-      "activities": [
-        {
-          "date": "01/02/25",
-          "distance": 1.18,
-          "type": "Running",
-          "duration": "18:04",
-          "pace": "15:20"
-        },
-        {
-          "date": "01/03/25",
-          "distance": 1.15,
-          "type": "Running",
-          "duration": "19:47",
-          "pace": "17:12"
-        },
-        {
-          "date": "01/07/25",
-          "distance": 1.19,
-          "type": "Running",
-          "duration": "23:50",
-          "pace": "20:03"
-        },
-        {
-          "date": "01/11/25",
-          "distance": 3.22,
-          "type": "Running",
-          "duration": "1:23:06",
-          "pace": "25:49"
-        },
-        {
-          "date": "01/11/25",
-          "distance": 2.12,
-          "type": "Running",
-          "duration": "38:25",
-          "pace": "18:08"
-        },
-        {
-          "date": "01/12/25",
-          "distance": 2.57,
-          "type": "Running",
-          "duration": "1:05:30",
-          "pace": "25:30"
-        },
-        {
-          "date": "01/12/25",
-          "distance": 1.18,
-          "type": "Running",
-          "duration": "23:17",
-          "pace": "19:47"
-        },
-        {
-          "date": "01/13/25",
-          "distance": 2.8,
-          "type": "Running",
-          "duration": "54:34",
-          "pace": "19:30"
-        },
-        {
-          "date": "01/14/25",
-          "distance": 1.13,
-          "type": "Running",
-          "duration": "26:33",
-          "pace": "23:26"
-        },
-        {
-          "date": "01/15/25",
-          "distance": 2.28,
-          "type": "Running",
-          "duration": "51:23",
-          "pace": "22:32"
-        },
-        {
-          "date": "01/16/25",
-          "distance": 2.0,
-          "type": "Running",
-          "duration": "41:12",
-          "pace": "20:36"
-        },
-        {
-          "date": "01/17/25",
-          "distance": 0.23,
-          "type": "Running",
-          "duration": "6:44",
-          "pace": "29:25"
-        },
-        {
-          "date": "01/21/25",
-          "distance": 0.96,
-          "type": "Running",
-          "duration": "24:18",
-          "pace": "25:27"
-        },
-        {
-          "date": "01/21/25",
-          "distance": 1.39,
-          "type": "Running",
-          "duration": "33:50",
-          "pace": "24:18"
-        },
-        {
-          "date": "01/21/25",
-          "distance": 1.71,
-          "type": "Walking",
-          "duration": "38:30",
-          "pace": "22:30"
-        },
-        {
-          "date": "01/22/25",
-          "distance": 0.97,
-          "type": "Running",
-          "duration": "23:09",
-          "pace": "23:59"
-        },
-        {
-          "date": "01/23/25",
-          "distance": 1.14,
-          "type": "Running",
-          "duration": "20:55",
-          "pace": "18:24"
-        },
-        {
-          "date": "01/29/25",
-          "distance": 2.24,
-          "type": "Running",
-          "duration": "52:32",
-          "pace": "23:24"
-        },
-        {
-          "date": "02/04/25",
-          "distance": 0.54,
-          "type": "Running",
-          "duration": "7:50",
-          "pace": "14:35"
-        },
-        {
-          "date": "02/04/25",
-          "distance": 0.32,
-          "type": "Running",
-          "duration": "8:51",
-          "pace": "27:25"
-        },
-        {
-          "date": "02/05/25",
-          "distance": 1.8,
-          "type": "Running",
-          "duration": "48:23",
-          "pace": "26:51"
-        },
-        {
-          "date": "02/06/25",
-          "distance": 2.01,
-          "type": "Running",
-          "duration": "39:56",
-          "pace": "19:53"
-        },
-        {
-          "date": "02/09/25",
-          "distance": 1.19,
-          "type": "Running",
-          "duration": "24:41",
-          "pace": "20:40"
-        },
-        {
-          "date": "02/14/25",
-          "distance": 1.02,
-          "type": "Running",
-          "duration": "20:38",
-          "pace": "20:15"
-        },
-        {
-          "date": "02/17/25",
-          "distance": 1.31,
-          "type": "Running",
-          "duration": "18:49",
-          "pace": "14:22"
-        },
-        {
-          "date": "02/20/25",
-          "distance": 2.5,
-          "type": "Running",
-          "duration": "1:03:10",
-          "pace": "25:16"
-        },
-        {
-          "date": "02/21/25",
-          "distance": 1.1,
-          "type": "Running",
-          "duration": "21:10",
-          "pace": "19:15"
-        },
-        {
-          "date": "02/22/25",
-          "distance": 3.71,
-          "type": "Running",
-          "duration": "51:58",
-          "pace": "14:01"
-        },
-        {
-          "date": "02/24/25",
-          "distance": 3.2,
-          "type": "Running",
-          "duration": "54:14",
-          "pace": "16:58"
-        },
-        {
-          "date": "03/01/25",
-          "distance": 0.34,
-          "type": "Running",
-          "duration": "8:33",
-          "pace": "25:34"
-        },
-        {
-          "date": "03/01/25",
-          "distance": 4.94,
-          "type": "Running",
-          "duration": "1:10:58",
-          "pace": "14:22"
-        },
-        {
-          "date": "03/04/25",
-          "distance": 1.32,
-          "type": "Running",
-          "duration": "22:51",
-          "pace": "17:17"
-        },
-        {
-          "date": "03/06/25",
-          "distance": 2.26,
-          "type": "Running",
-          "duration": "45:07",
-          "pace": "19:59"
-        },
-        {
-          "date": "03/11/25",
-          "distance": 1.67,
-          "type": "Running",
-          "duration": "22:00",
-          "pace": "13:12"
-        },
-        {
-          "date": "03/17/25",
-          "distance": 1.84,
-          "type": "Running",
-          "duration": "41:52",
-          "pace": "22:49"
-        },
-        {
-          "date": "03/17/25",
-          "distance": 0.73,
-          "type": "Running",
-          "duration": "10:17",
-          "pace": "14:05"
-        },
-        {
-          "date": "03/19/25",
-          "distance": 2.74,
-          "type": "Running",
-          "duration": "50:12",
-          "pace": "18:21"
-        },
-        {
-          "date": "03/24/25",
-          "distance": 3.22,
-          "type": "Running",
-          "duration": "1:00:47",
-          "pace": "18:54"
-        },
-        {
-          "date": "03/26/25",
-          "distance": 3.36,
-          "type": "Running",
-          "duration": "47:45",
-          "pace": "14:13"
-        },
-        {
-          "date": "03/30/25",
-          "distance": 1.09,
-          "type": "Running",
-          "duration": "22:29",
-          "pace": "20:38"
-        },
-        {
-          "date": "04/02/25",
-          "distance": 1.38,
-          "type": "Running",
-          "duration": "28:11",
-          "pace": "20:25"
-        },
-        {
-          "date": "04/02/25",
-          "distance": 1.01,
-          "type": "Running",
-          "duration": "9:16",
-          "pace": "9:13"
-        },
-        {
-          "date": "04/02/25",
-          "distance": 0.32,
           "type": "Running",
           "duration": "10:19",
-          "pace": "32:15"
-        },
-        {
-          "date": "04/08/25",
-          "distance": 2.51,
-          "type": "Running",
-          "duration": "47:55",
-          "pace": "19:06"
-        },
-        {
-          "date": "04/09/25",
-          "distance": 3.01,
-          "type": "Running",
-          "duration": "52:50",
-          "pace": "17:33"
-        },
-        {
-          "date": "04/14/25",
-          "distance": 2.81,
-          "type": "Running",
-          "duration": "1:00:01",
-          "pace": "21:21"
-        },
-        {
-          "date": "04/16/25",
-          "distance": 3.22,
-          "type": "Running",
-          "duration": "55:36",
-          "pace": "17:16"
-        },
-        {
-<<<<<<< HEAD
+          "pace": "10:01"
+        },
+        {
+          "date": "10/27/25",
+          "distance": 1.11,
+          "type": "Running",
+          "duration": "10:39",
+          "pace": "9:38"
+        },
+        {
           "date": "10/28/25",
           "distance": 2.68,
-=======
-          "date": "04/23/25",
-          "distance": 1.69,
-          "type": "Running",
-          "duration": "21:49",
-          "pace": "12:57"
-        },
-        {
-          "date": "04/28/25",
-          "distance": 3.8,
->>>>>>> 20afbdec
-          "type": "Running",
-          "duration": "59:25",
-          "pace": "15:39"
-        },
-        {
-<<<<<<< HEAD
+          "type": "Running",
+          "duration": "29:04",
+          "pace": "10:50"
+        },
+        {
           "date": "10/30/25",
           "distance": 2.1,
           "type": "Running",
@@ -2921,7 +2932,2306 @@
           "type": "Running",
           "duration": "37:30",
           "pace": "14:05"
-=======
+        },
+        {
+          "date": "01/03/25",
+          "distance": 2.06,
+          "type": "Running",
+          "duration": "24:18",
+          "pace": "11:49"
+        },
+        {
+          "date": "01/04/25",
+          "distance": 1.09,
+          "type": "Running",
+          "duration": "24:25",
+          "pace": "22:24"
+        },
+        {
+          "date": "01/05/25",
+          "distance": 1.13,
+          "type": "Running",
+          "duration": "22:57",
+          "pace": "20:14"
+        },
+        {
+          "date": "01/06/25",
+          "distance": 1.14,
+          "type": "Running",
+          "duration": "11:02",
+          "pace": "9:39"
+        },
+        {
+          "date": "01/07/25",
+          "distance": 1.14,
+          "type": "Running",
+          "duration": "12:14",
+          "pace": "10:43"
+        },
+        {
+          "date": "01/09/25",
+          "distance": 4.86,
+          "type": "Running",
+          "duration": "1:18:50",
+          "pace": "16:12"
+        },
+        {
+          "date": "01/12/25",
+          "distance": 2.31,
+          "type": "Running",
+          "duration": "37:10",
+          "pace": "16:05"
+        },
+        {
+          "date": "01/13/25",
+          "distance": 2.73,
+          "type": "Running",
+          "duration": "33:51",
+          "pace": "12:23"
+        },
+        {
+          "date": "01/14/25",
+          "distance": 3.45,
+          "type": "Running",
+          "duration": "46:17",
+          "pace": "13:25"
+        },
+        {
+          "date": "01/17/25",
+          "distance": 1.15,
+          "type": "Running",
+          "duration": "12:45",
+          "pace": "11:05"
+        },
+        {
+          "date": "01/18/25",
+          "distance": 1.15,
+          "type": "Running",
+          "duration": "17:01",
+          "pace": "14:46"
+        },
+        {
+          "date": "01/22/25",
+          "distance": 1.23,
+          "type": "Running",
+          "duration": "24:32",
+          "pace": "19:53"
+        },
+        {
+          "date": "01/23/25",
+          "distance": 1.23,
+          "type": "Running",
+          "duration": "23:19",
+          "pace": "19:00"
+        },
+        {
+          "date": "01/24/25",
+          "distance": 1.21,
+          "type": "Running",
+          "duration": "22:34",
+          "pace": "18:42"
+        },
+        {
+          "date": "01/25/25",
+          "distance": 1.18,
+          "type": "Running",
+          "duration": "23:26",
+          "pace": "19:48"
+        },
+        {
+          "date": "02/02/25",
+          "distance": 0.6,
+          "type": "Running",
+          "duration": "25:10",
+          "pace": "41:46"
+        },
+        {
+          "date": "02/03/25",
+          "distance": 4.9,
+          "type": "Running",
+          "duration": "1:12:50",
+          "pace": "14:51"
+        },
+        {
+          "date": "02/04/25",
+          "distance": 1.64,
+          "type": "Running",
+          "duration": "26:08",
+          "pace": "15:54"
+        },
+        {
+          "date": "02/06/25",
+          "distance": 1.17,
+          "type": "Running",
+          "duration": "12:36",
+          "pace": "10:47"
+        },
+        {
+          "date": "02/07/25",
+          "distance": 1.17,
+          "type": "Running",
+          "duration": "12:27",
+          "pace": "10:37"
+        },
+        {
+          "date": "02/08/25",
+          "distance": 1.16,
+          "type": "Running",
+          "duration": "24:48",
+          "pace": "21:27"
+        },
+        {
+          "date": "02/09/25",
+          "distance": 1.25,
+          "type": "Running",
+          "duration": "30:11",
+          "pace": "24:04"
+        },
+        {
+          "date": "02/10/25",
+          "distance": 4.91,
+          "type": "Running",
+          "duration": "1:07:28",
+          "pace": "13:45"
+        },
+        {
+          "date": "02/13/25",
+          "distance": 1.15,
+          "type": "Running",
+          "duration": "19:02",
+          "pace": "16:31"
+        },
+        {
+          "date": "02/18/25",
+          "distance": 4.92,
+          "type": "Running",
+          "duration": "1:05:03",
+          "pace": "13:14"
+        },
+        {
+          "date": "02/24/25",
+          "distance": 4.9,
+          "type": "Running",
+          "duration": "1:05:39",
+          "pace": "13:24"
+        },
+        {
+          "date": "03/04/25",
+          "distance": 4.91,
+          "type": "Running",
+          "duration": "1:02:50",
+          "pace": "12:48"
+        },
+        {
+          "date": "03/06/25",
+          "distance": 1.16,
+          "type": "Running",
+          "duration": "21:44",
+          "pace": "18:45"
+        },
+        {
+          "date": "03/07/25",
+          "distance": 1.15,
+          "type": "Running",
+          "duration": "23:47",
+          "pace": "20:44"
+        },
+        {
+          "date": "03/10/25",
+          "distance": 1.14,
+          "type": "Running",
+          "duration": "27:12",
+          "pace": "23:47"
+        },
+        {
+          "date": "03/10/25",
+          "distance": 1.13,
+          "type": "Running",
+          "duration": "19:06",
+          "pace": "16:51"
+        },
+        {
+          "date": "03/11/25",
+          "distance": 4.91,
+          "type": "Running",
+          "duration": "1:00:45",
+          "pace": "12:23"
+        },
+        {
+          "date": "03/14/25",
+          "distance": 1.16,
+          "type": "Running",
+          "duration": "23:07",
+          "pace": "19:58"
+        },
+        {
+          "date": "03/17/25",
+          "distance": 4.91,
+          "type": "Running",
+          "duration": "1:05:16",
+          "pace": "13:18"
+        },
+        {
+          "date": "03/19/25",
+          "distance": 1.17,
+          "type": "Running",
+          "duration": "18:09",
+          "pace": "15:31"
+        },
+        {
+          "date": "03/21/25",
+          "distance": 1.15,
+          "type": "Running",
+          "duration": "17:54",
+          "pace": "15:37"
+        },
+        {
+          "date": "03/23/25",
+          "distance": 1.19,
+          "type": "Running",
+          "duration": "40:37",
+          "pace": "34:14"
+        },
+        {
+          "date": "03/24/25",
+          "distance": 1.16,
+          "type": "Running",
+          "duration": "44:05",
+          "pace": "38:08"
+        },
+        {
+          "date": "03/24/25",
+          "distance": 4.91,
+          "type": "Running",
+          "duration": "1:05:27",
+          "pace": "13:20"
+        },
+        {
+          "date": "03/26/25",
+          "distance": 1.17,
+          "type": "Running",
+          "duration": "24:05",
+          "pace": "20:39"
+        },
+        {
+          "date": "03/31/25",
+          "distance": 4.9,
+          "type": "Running",
+          "duration": "1:09:25",
+          "pace": "14:11"
+        },
+        {
+          "date": "04/07/25",
+          "distance": 4.93,
+          "type": "Running",
+          "duration": "1:11:59",
+          "pace": "14:35"
+        },
+        {
+          "date": "04/09/25",
+          "distance": 1.17,
+          "type": "Running",
+          "duration": "30:18",
+          "pace": "25:54"
+        },
+        {
+          "date": "04/11/25",
+          "distance": 1.14,
+          "type": "Running",
+          "duration": "22:50",
+          "pace": "20:00"
+        },
+        {
+          "date": "04/14/25",
+          "distance": 2.73,
+          "type": "Running",
+          "duration": "44:00",
+          "pace": "16:07"
+        },
+        {
+          "date": "04/14/25",
+          "distance": 2.18,
+          "type": "Running",
+          "duration": "32:43",
+          "pace": "14:59"
+        },
+        {
+          "date": "04/15/25",
+          "distance": 1.15,
+          "type": "Running",
+          "duration": "24:31",
+          "pace": "21:16"
+        },
+        {
+          "date": "04/20/25",
+          "distance": 1.14,
+          "type": "Running",
+          "duration": "29:39",
+          "pace": "25:57"
+        },
+        {
+          "date": "04/21/25",
+          "distance": 4.91,
+          "type": "Running",
+          "duration": "1:09:03",
+          "pace": "14:04"
+        },
+        {
+          "date": "04/28/25",
+          "distance": 1.08,
+          "type": "Running",
+          "duration": "32:19",
+          "pace": "29:53"
+        },
+        {
+          "date": "04/28/25",
+          "distance": 5.02,
+          "type": "Running",
+          "duration": "1:13:04",
+          "pace": "14:34"
+        },
+        {
+          "date": "05/05/25",
+          "distance": 4.92,
+          "type": "Running",
+          "duration": "1:08:40",
+          "pace": "13:57"
+        },
+        {
+          "date": "05/10/25",
+          "distance": 3.06,
+          "type": "Running",
+          "duration": "1:17:49",
+          "pace": "25:28"
+        },
+        {
+          "date": "05/12/25",
+          "distance": 4.9,
+          "type": "Running",
+          "duration": "1:18:48",
+          "pace": "16:05"
+        },
+        {
+          "date": "05/20/25",
+          "distance": 2.39,
+          "type": "Running",
+          "duration": "47:56",
+          "pace": "20:04"
+        },
+        {
+          "date": "05/23/25",
+          "distance": 2.34,
+          "type": "Running",
+          "duration": "38:34",
+          "pace": "16:29"
+        },
+        {
+          "date": "06/01/25",
+          "distance": 2.19,
+          "type": "Running",
+          "duration": "55:53",
+          "pace": "25:30"
+        },
+        {
+          "date": "06/08/25",
+          "distance": 2.2,
+          "type": "Running",
+          "duration": "36:34",
+          "pace": "16:37"
+        },
+        {
+          "date": "06/10/25",
+          "distance": 1.12,
+          "type": "Running",
+          "duration": "32:19",
+          "pace": "28:56"
+        },
+        {
+          "date": "06/10/25",
+          "distance": 4.69,
+          "type": "Running",
+          "duration": "1:28:14",
+          "pace": "18:49"
+        },
+        {
+          "date": "06/18/25",
+          "distance": 1.07,
+          "type": "Running",
+          "duration": "21:59",
+          "pace": "20:27"
+        },
+        {
+          "date": "06/24/25",
+          "distance": 2.26,
+          "type": "Running",
+          "duration": "42:24",
+          "pace": "18:46"
+        },
+        {
+          "date": "06/26/25",
+          "distance": 1.16,
+          "type": "Running",
+          "duration": "43:12",
+          "pace": "37:08"
+        },
+        {
+          "date": "06/27/25",
+          "distance": 2.19,
+          "type": "Running",
+          "duration": "38:36",
+          "pace": "17:38"
+        },
+        {
+          "date": "06/30/25",
+          "distance": 2.49,
+          "type": "Running",
+          "duration": "47:00",
+          "pace": "18:52"
+        },
+        {
+          "date": "07/01/25",
+          "distance": 2.74,
+          "type": "Running",
+          "duration": "53:52",
+          "pace": "19:39"
+        },
+        {
+          "date": "07/07/25",
+          "distance": 1.51,
+          "type": "Running",
+          "duration": "40:00",
+          "pace": "26:29"
+        },
+        {
+          "date": "07/07/25",
+          "distance": 1.16,
+          "type": "Running",
+          "duration": "23:45",
+          "pace": "20:31"
+        },
+        {
+          "date": "07/08/25",
+          "distance": 2.55,
+          "type": "Running",
+          "duration": "45:42",
+          "pace": "17:54"
+        },
+        {
+          "date": "07/09/25",
+          "distance": 1.92,
+          "type": "Running",
+          "duration": "34:54",
+          "pace": "18:12"
+        },
+        {
+          "date": "07/16/25",
+          "distance": 2.68,
+          "type": "Running",
+          "duration": "45:24",
+          "pace": "16:57"
+        },
+        {
+          "date": "07/18/25",
+          "distance": 2.83,
+          "type": "Running",
+          "duration": "45:30",
+          "pace": "16:04"
+        },
+        {
+          "date": "07/21/25",
+          "distance": 2.72,
+          "type": "Running",
+          "duration": "53:15",
+          "pace": "19:33"
+        },
+        {
+          "date": "07/22/25",
+          "distance": 3.49,
+          "type": "Running",
+          "duration": "41:25",
+          "pace": "11:52"
+        },
+        {
+          "date": "07/27/25",
+          "distance": 1.17,
+          "type": "Running",
+          "duration": "36:13",
+          "pace": "30:58"
+        },
+        {
+          "date": "07/28/25",
+          "distance": 2.78,
+          "type": "Running",
+          "duration": "36:42",
+          "pace": "13:12"
+        },
+        {
+          "date": "07/29/25",
+          "distance": 2.93,
+          "type": "Running",
+          "duration": "50:33",
+          "pace": "17:14"
+        },
+        {
+          "date": "07/30/25",
+          "distance": 2.13,
+          "type": "Running",
+          "duration": "30:39",
+          "pace": "14:24"
+        },
+        {
+          "date": "07/31/25",
+          "distance": 1.67,
+          "type": "Running",
+          "duration": "23:20",
+          "pace": "14:01"
+        },
+        {
+          "date": "08/03/25",
+          "distance": 2.21,
+          "type": "Running",
+          "duration": "23:37",
+          "pace": "10:40"
+        },
+        {
+          "date": "08/05/25",
+          "distance": 2.21,
+          "type": "Running",
+          "duration": "23:22",
+          "pace": "10:34"
+        },
+        {
+          "date": "08/06/25",
+          "distance": 1.07,
+          "type": "Running",
+          "duration": "29:09",
+          "pace": "27:07"
+        },
+        {
+          "date": "08/06/25",
+          "distance": 2.21,
+          "type": "Running",
+          "duration": "31:56",
+          "pace": "14:28"
+        },
+        {
+          "date": "08/07/25",
+          "distance": 2.5,
+          "type": "Running",
+          "duration": "45:00",
+          "pace": "18:00"
+        },
+        {
+          "date": "08/08/25",
+          "distance": 2.22,
+          "type": "Running",
+          "duration": "43:43",
+          "pace": "19:40"
+        },
+        {
+          "date": "08/11/25",
+          "distance": 2.39,
+          "type": "Running",
+          "duration": "36:11",
+          "pace": "15:08"
+        },
+        {
+          "date": "08/12/25",
+          "distance": 2.35,
+          "type": "Running",
+          "duration": "36:25",
+          "pace": "15:30"
+        },
+        {
+          "date": "08/13/25",
+          "distance": 2.61,
+          "type": "Running",
+          "duration": "39:13",
+          "pace": "15:03"
+        },
+        {
+          "date": "08/14/25",
+          "distance": 1.4,
+          "type": "Running",
+          "duration": "33:36",
+          "pace": "24:05"
+        },
+        {
+          "date": "08/18/25",
+          "distance": 4.89,
+          "type": "Running",
+          "duration": "1:22:57",
+          "pace": "16:58"
+        },
+        {
+          "date": "08/19/25",
+          "distance": 2.82,
+          "type": "Running",
+          "duration": "43:32",
+          "pace": "15:25"
+        },
+        {
+          "date": "08/21/25",
+          "distance": 1.12,
+          "type": "Running",
+          "duration": "16:38",
+          "pace": "14:51"
+        },
+        {
+          "date": "08/25/25",
+          "distance": 2.83,
+          "type": "Running",
+          "duration": "41:34",
+          "pace": "14:42"
+        },
+        {
+          "date": "08/26/25",
+          "distance": 2.51,
+          "type": "Running",
+          "duration": "31:41",
+          "pace": "12:37"
+        },
+        {
+          "date": "08/27/25",
+          "distance": 1.53,
+          "type": "Running",
+          "duration": "35:09",
+          "pace": "22:58"
+        },
+        {
+          "date": "08/29/25",
+          "distance": 2.23,
+          "type": "Running",
+          "duration": "40:09",
+          "pace": "17:58"
+        },
+        {
+          "date": "09/02/25",
+          "distance": 2.36,
+          "type": "Running",
+          "duration": "30:40",
+          "pace": "13:01"
+        },
+        {
+          "date": "09/03/25",
+          "distance": 2.4,
+          "type": "Running",
+          "duration": "30:43",
+          "pace": "12:49"
+        },
+        {
+          "date": "09/04/25",
+          "distance": 1.79,
+          "type": "Running",
+          "duration": "35:18",
+          "pace": "19:40"
+        },
+        {
+          "date": "09/08/25",
+          "distance": 2.6,
+          "type": "Running",
+          "duration": "32:28",
+          "pace": "12:31"
+        },
+        {
+          "date": "09/09/25",
+          "distance": 2.69,
+          "type": "Running",
+          "duration": "40:20",
+          "pace": "14:58"
+        },
+        {
+          "date": "09/10/25",
+          "distance": 1.09,
+          "type": "Running",
+          "duration": "11:06",
+          "pace": "10:10"
+        },
+        {
+          "date": "09/12/25",
+          "distance": 2.31,
+          "type": "Running",
+          "duration": "31:05",
+          "pace": "13:26"
+        },
+        {
+          "date": "09/15/25",
+          "distance": 2.75,
+          "type": "Running",
+          "duration": "37:03",
+          "pace": "13:30"
+        },
+        {
+          "date": "09/16/25",
+          "distance": 2.41,
+          "type": "Running",
+          "duration": "36:42",
+          "pace": "15:13"
+        },
+        {
+          "date": "09/18/25",
+          "distance": 2.34,
+          "type": "Running",
+          "duration": "34:59",
+          "pace": "14:56"
+        },
+        {
+          "date": "09/23/25",
+          "distance": 2.72,
+          "type": "Running",
+          "duration": "51:32",
+          "pace": "18:57"
+        },
+        {
+          "date": "09/25/25",
+          "distance": 2.31,
+          "type": "Running",
+          "duration": "37:00",
+          "pace": "16:00"
+        },
+        {
+          "date": "09/29/25",
+          "distance": 1.36,
+          "type": "Running",
+          "duration": "28:19",
+          "pace": "20:49"
+        },
+        {
+          "date": "10/01/25",
+          "distance": 2.41,
+          "type": "Running",
+          "duration": "32:44",
+          "pace": "13:35"
+        },
+        {
+          "date": "10/02/25",
+          "distance": 2.31,
+          "type": "Running",
+          "duration": "33:17",
+          "pace": "14:24"
+        },
+        {
+          "date": "10/03/25",
+          "distance": 2.18,
+          "type": "Running",
+          "duration": "25:36",
+          "pace": "11:45"
+        },
+        {
+          "date": "10/06/25",
+          "distance": 2.34,
+          "type": "Running",
+          "duration": "34:47",
+          "pace": "14:53"
+        },
+        {
+          "date": "10/07/25",
+          "distance": 2.69,
+          "type": "Running",
+          "duration": "43:09",
+          "pace": "16:04"
+        },
+        {
+          "date": "10/09/25",
+          "distance": 2.14,
+          "type": "Running",
+          "duration": "29:42",
+          "pace": "13:52"
+        },
+        {
+          "date": "10/10/25",
+          "distance": 1.05,
+          "type": "Running",
+          "duration": "10:34",
+          "pace": "10:04"
+        },
+        {
+          "date": "10/13/25",
+          "distance": 2.73,
+          "type": "Running",
+          "duration": "42:36",
+          "pace": "15:37"
+        },
+        {
+          "date": "10/14/25",
+          "distance": 2.33,
+          "type": "Running",
+          "duration": "36:20",
+          "pace": "15:36"
+        },
+        {
+          "date": "10/16/25",
+          "distance": 2.33,
+          "type": "Running",
+          "duration": "34:42",
+          "pace": "14:53"
+        },
+        {
+          "date": "10/20/25",
+          "distance": 2.73,
+          "type": "Running",
+          "duration": "35:56",
+          "pace": "13:09"
+        },
+        {
+          "date": "10/21/25",
+          "distance": 2.42,
+          "type": "Running",
+          "duration": "34:01",
+          "pace": "14:04"
+        },
+        {
+          "date": "10/22/25",
+          "distance": 1.07,
+          "type": "Running",
+          "duration": "22:14",
+          "pace": "20:51"
+        },
+        {
+          "date": "10/24/25",
+          "distance": 2.33,
+          "type": "Running",
+          "duration": "31:14",
+          "pace": "13:25"
+        },
+        {
+          "date": "10/28/25",
+          "distance": 2.33,
+          "type": "Running",
+          "duration": "31:53",
+          "pace": "13:40"
+        },
+        {
+          "date": "10/29/25",
+          "distance": 2.73,
+          "type": "Running",
+          "duration": "43:09",
+          "pace": "15:50"
+        },
+        {
+          "date": "10/30/25",
+          "distance": 2.33,
+          "type": "Running",
+          "duration": "29:15",
+          "pace": "12:33"
+        }
+      ]
+    },
+    "Tin": {
+      "name": "Tin",
+      "stats": {
+        "totalActivities": 63,
+        "totalDistance": 106.63,
+        "totalActivities": 63,
+        "totalDistance": 106.63,
+        "activityTypes": [
+          "Running",
+          "Walking"
+        ]
+      },
+      "activities": [
+        {
+          "date": "01/07/25",
+          "distance": 1.13,
+          "type": "Walking",
+          "duration": "23:52",
+          "pace": "21:11"
+        },
+        {
+          "date": "01/14/25",
+          "distance": 1.12,
+          "type": "Walking",
+          "duration": "26:39",
+          "pace": "23:49"
+        },
+        {
+          "date": "01/15/25",
+          "distance": 2.13,
+          "type": "Walking",
+          "duration": "42:09",
+          "pace": "19:47"
+        },
+        {
+          "date": "01/17/25",
+          "distance": 0.12,
+          "type": "Walking",
+          "duration": "3:01",
+          "pace": "24:54"
+        },
+        {
+          "date": "01/21/25",
+          "distance": 0.94,
+          "type": "Walking",
+          "duration": "23:57",
+          "pace": "25:30"
+        },
+        {
+          "date": "01/21/25",
+          "distance": 1.71,
+          "type": "Walking",
+          "duration": "38:30",
+          "pace": "22:30"
+        },
+        {
+          "date": "01/22/25",
+          "distance": 0.97,
+          "type": "Walking",
+          "duration": "23:33",
+          "pace": "24:19"
+        },
+        {
+          "date": "02/01/25",
+          "distance": 0.41,
+          "type": "Walking",
+          "duration": "19:15",
+          "pace": "46:27"
+        },
+        {
+          "date": "02/25/25",
+          "distance": 1.07,
+          "type": "Running",
+          "duration": "15:26",
+          "pace": "14:25"
+        },
+        {
+          "date": "02/25/25",
+          "distance": 0.74,
+          "type": "Walking",
+          "duration": "16:43",
+          "pace": "22:32"
+        },
+        {
+          "date": "03/01/25",
+          "distance": 1.09,
+          "type": "Running",
+          "duration": "17:25",
+          "pace": "15:59"
+        },
+        {
+          "date": "03/03/25",
+          "distance": 1.53,
+          "type": "Running",
+          "duration": "27:09",
+          "pace": "17:45"
+        },
+        {
+          "date": "03/11/25",
+          "distance": 1.25,
+          "type": "Running",
+          "duration": "17:24",
+          "pace": "13:55"
+        },
+        {
+          "date": "03/13/25",
+          "distance": 1.26,
+          "type": "Running",
+          "duration": "19:12",
+          "pace": "15:14"
+        },
+        {
+          "date": "03/15/25",
+          "distance": 2.54,
+          "type": "Running",
+          "duration": "39:06",
+          "pace": "15:22"
+        },
+        {
+          "date": "03/17/25",
+          "distance": 1.32,
+          "type": "Running",
+          "duration": "20:12",
+          "pace": "15:18"
+        },
+        {
+          "date": "03/19/25",
+          "distance": 1.38,
+          "type": "Running",
+          "duration": "20:17",
+          "pace": "14:42"
+        },
+        {
+          "date": "03/25/25",
+          "distance": 1.3,
+          "type": "Running",
+          "duration": "20:15",
+          "pace": "15:35"
+        },
+        {
+          "date": "03/25/25",
+          "distance": 0.96,
+          "type": "Walking",
+          "duration": "15:36",
+          "pace": "16:12"
+        },
+        {
+          "date": "04/12/25",
+          "distance": 1.28,
+          "type": "Running",
+          "duration": "20:00",
+          "pace": "15:38"
+        },
+        {
+          "date": "05/14/25",
+          "distance": 2.14,
+          "type": "Running",
+          "duration": "32:02",
+          "pace": "14:58"
+        },
+        {
+          "date": "05/15/25",
+          "distance": 1.71,
+          "type": "Walking",
+          "duration": "34:41",
+          "pace": "20:15"
+        },
+        {
+          "date": "05/16/25",
+          "distance": 1.97,
+          "type": "Walking",
+          "duration": "36:41",
+          "pace": "18:35"
+        },
+        {
+          "date": "05/19/25",
+          "distance": 2.14,
+          "type": "Walking",
+          "duration": "35:26",
+          "pace": "16:33"
+        },
+        {
+          "date": "05/20/25",
+          "distance": 1.78,
+          "type": "Running",
+          "duration": "26:28",
+          "pace": "14:52"
+        },
+        {
+          "date": "05/21/25",
+          "distance": 2.1,
+          "type": "Running",
+          "duration": "38:51",
+          "pace": "18:30"
+        },
+        {
+          "date": "05/22/25",
+          "distance": 2.6,
+          "type": "Walking",
+          "duration": "44:59",
+          "pace": "17:20"
+        },
+        {
+          "date": "06/03/25",
+          "distance": 1.88,
+          "type": "Walking",
+          "duration": "34:58",
+          "pace": "18:33"
+        },
+        {
+          "date": "06/04/25",
+          "distance": 1.87,
+          "type": "Walking",
+          "duration": "36:36",
+          "pace": "19:31"
+        },
+        {
+          "date": "06/12/25",
+          "distance": 2.5,
+          "type": "Walking",
+          "duration": "41:03",
+          "pace": "16:26"
+        },
+        {
+          "date": "06/13/25",
+          "distance": 2.36,
+          "type": "Walking",
+          "duration": "40:21",
+          "pace": "17:04"
+        },
+        {
+          "date": "06/15/25",
+          "distance": 2.39,
+          "type": "Walking",
+          "duration": "53:21",
+          "pace": "22:21"
+        },
+        {
+          "date": "06/16/25",
+          "distance": 2.27,
+          "type": "Walking",
+          "duration": "42:59",
+          "pace": "18:57"
+        },
+        {
+          "date": "06/17/25",
+          "distance": 2.49,
+          "type": "Walking",
+          "duration": "52:14",
+          "pace": "21:00"
+        },
+        {
+          "date": "06/18/25",
+          "distance": 2.75,
+          "type": "Walking",
+          "duration": "50:55",
+          "pace": "18:31"
+        },
+        {
+          "date": "06/22/25",
+          "distance": 2.68,
+          "type": "Walking",
+          "duration": "51:50",
+          "pace": "19:19"
+        },
+        {
+          "date": "06/23/25",
+          "distance": 1.18,
+          "type": "Walking",
+          "duration": "25:22",
+          "pace": "21:33"
+        },
+        {
+          "date": "06/24/25",
+          "distance": 2.68,
+          "type": "Walking",
+          "duration": "46:50",
+          "pace": "17:28"
+        },
+        {
+          "date": "06/26/25",
+          "distance": 1.24,
+          "type": "Walking",
+          "duration": "18:18",
+          "pace": "14:42"
+        },
+        {
+          "date": "06/30/25",
+          "distance": 1.23,
+          "type": "Walking",
+          "duration": "20:30",
+          "pace": "16:40"
+        },
+        {
+          "date": "07/02/25",
+          "distance": 1.3,
+          "type": "Walking",
+          "duration": "20:00",
+          "pace": "15:23"
+        },
+        {
+          "date": "07/09/25",
+          "distance": 2.32,
+          "type": "Walking",
+          "duration": "49:07",
+          "pace": "21:09"
+        },
+        {
+          "date": "07/15/25",
+          "distance": 1.03,
+          "type": "Walking",
+          "duration": "21:44",
+          "pace": "21:09"
+        },
+        {
+          "date": "07/15/25",
+          "distance": 2.3,
+          "type": "Walking",
+          "duration": "42:02",
+          "pace": "18:17"
+        },
+        {
+          "date": "07/16/25",
+          "distance": 1.01,
+          "type": "Walking",
+          "duration": "12:57",
+          "pace": "12:50"
+        },
+        {
+          "date": "07/17/25",
+          "distance": 2.53,
+          "type": "Walking",
+          "duration": "43:35",
+          "pace": "17:13"
+        },
+        {
+          "date": "07/18/25",
+          "distance": 1.88,
+          "type": "Walking",
+          "duration": "33:03",
+          "pace": "17:34"
+        },
+        {
+          "date": "07/19/25",
+          "distance": 1.01,
+          "type": "Walking",
+          "duration": "18:10",
+          "pace": "17:56"
+        },
+        {
+          "date": "07/21/25",
+          "distance": 1.0,
+          "type": "Walking",
+          "duration": "18:14",
+          "pace": "18:09"
+        },
+        {
+          "date": "07/22/25",
+          "distance": 2.26,
+          "type": "Walking",
+          "duration": "32:43",
+          "pace": "14:27"
+        },
+        {
+          "date": "07/23/25",
+          "distance": 1.0,
+          "type": "Walking",
+          "duration": "17:22",
+          "pace": "17:20"
+        },
+        {
+          "date": "07/23/25",
+          "distance": 1.25,
+          "type": "Walking",
+          "duration": "21:56",
+          "pace": "17:36"
+        },
+        {
+          "date": "07/25/25",
+          "distance": 1.63,
+          "type": "Walking",
+          "duration": "34:59",
+          "pace": "21:27"
+        },
+        {
+          "date": "08/04/25",
+          "distance": 2.22,
+          "type": "Walking",
+          "duration": "43:52",
+          "pace": "19:46"
+        },
+        {
+          "date": "08/08/25",
+          "distance": 1.35,
+          "type": "Walking",
+          "duration": "35:08",
+          "pace": "26:06"
+        },
+        {
+          "date": "08/18/25",
+          "distance": 2.26,
+          "type": "Walking",
+          "duration": "42:18",
+          "pace": "18:44"
+        },
+        {
+          "date": "08/19/25",
+          "distance": 2.62,
+          "type": "Walking",
+          "duration": "54:35",
+          "pace": "20:49"
+        },
+        {
+          "date": "08/22/25",
+          "distance": 1.97,
+          "type": "Walking",
+          "duration": "38:59",
+          "pace": "19:50"
+        },
+        {
+          "date": "09/15/25",
+          "distance": 1.51,
+          "type": "Walking",
+          "duration": "26:41",
+          "pace": "17:37"
+        },
+        {
+          "date": "09/16/25",
+          "distance": 2.27,
+          "type": "Walking",
+          "duration": "41:12",
+          "pace": "18:08"
+        },
+        {
+          "date": "09/17/25",
+          "distance": 1.61,
+          "type": "Walking",
+          "duration": "34:16",
+          "pace": "21:19"
+        },
+        {
+          "date": "09/18/25",
+          "distance": 0.09,
+          "type": "Walking",
+          "duration": "14:36",
+          "pace": "164:03"
+        },
+        {
+          "date": "11/01/25",
+          "distance": 4.0,
+          "type": "Walking",
+          "duration": "1:10:52",
+          "pace": "17:43"
+        }
+      ]
+    },
+    "Alfredo": {
+      "name": "Alfredo",
+      "stats": {
+        "totalActivities": 83,
+        "totalDistance": 240.37,
+        "activityTypes": [
+          "Running",
+          "Walking"
+        ]
+      },
+      "activities": [
+        {
+          "date": "11/01/25",
+          "distance": 4.0,
+          "type": "Walking",
+          "duration": "1:07:55",
+          "pace": "19:10"
+        },
+        {
+          "date": "01/11/25",
+          "distance": 2.54,
+          "type": "Walking",
+          "duration": "44:02",
+          "pace": "17:20"
+        },
+        {
+          "date": "01/12/25",
+          "distance": 3.48,
+          "type": "Running",
+          "duration": "1:25:10",
+          "pace": "24:30"
+        },
+        {
+          "date": "01/13/25",
+          "distance": 2.14,
+          "type": "Running",
+          "duration": "46:20",
+          "pace": "21:37"
+        },
+        {
+          "date": "01/14/25",
+          "distance": 1.11,
+          "type": "Running",
+          "duration": "26:21",
+          "pace": "23:41"
+        },
+        {
+          "date": "01/15/25",
+          "distance": 2.14,
+          "type": "Running",
+          "duration": "44:15",
+          "pace": "20:39"
+        },
+        {
+          "date": "02/01/25",
+          "distance": 3.12,
+          "type": "Running",
+          "duration": "50:08",
+          "pace": "16:04"
+        },
+        {
+          "date": "02/01/25",
+          "distance": 3.18,
+          "type": "Running",
+          "duration": "1:00:10",
+          "pace": "18:56"
+        },
+        {
+          "date": "02/02/25",
+          "distance": 3.13,
+          "type": "Running",
+          "duration": "1:05:11",
+          "pace": "20:49"
+        },
+        {
+          "date": "02/05/25",
+          "distance": 2.31,
+          "type": "Running",
+          "duration": "41:41",
+          "pace": "18:04"
+        },
+        {
+          "date": "02/07/25",
+          "distance": 2.05,
+          "type": "Running",
+          "duration": "58:07",
+          "pace": "28:22"
+        },
+        {
+          "date": "02/08/25",
+          "distance": 2.09,
+          "type": "Running",
+          "duration": "42:06",
+          "pace": "20:09"
+        },
+        {
+          "date": "02/08/25",
+          "distance": 5.05,
+          "type": "Running",
+          "duration": "1:19:54",
+          "pace": "15:49"
+        },
+        {
+          "date": "02/10/25",
+          "distance": 2.8,
+          "type": "Running",
+          "duration": "51:32",
+          "pace": "18:26"
+        },
+        {
+          "date": "02/17/25",
+          "distance": 2.44,
+          "type": "Running",
+          "duration": "49:07",
+          "pace": "20:08"
+        },
+        {
+          "date": "02/22/25",
+          "distance": 3.61,
+          "type": "Running",
+          "duration": "1:07:30",
+          "pace": "18:43"
+        },
+        {
+          "date": "02/24/25",
+          "distance": 2.99,
+          "type": "Running",
+          "duration": "51:36",
+          "pace": "17:15"
+        },
+        {
+          "date": "02/26/25",
+          "distance": 1.76,
+          "type": "Running",
+          "duration": "30:08",
+          "pace": "17:09"
+        },
+        {
+          "date": "02/28/25",
+          "distance": 4.1,
+          "type": "Running",
+          "duration": "1:25:19",
+          "pace": "20:48"
+        },
+        {
+          "date": "03/01/25",
+          "distance": 5.02,
+          "type": "Running",
+          "duration": "1:16:49",
+          "pace": "15:17"
+        },
+        {
+          "date": "03/06/25",
+          "distance": 3.02,
+          "type": "Running",
+          "duration": "52:43",
+          "pace": "17:26"
+        },
+        {
+          "date": "03/07/25",
+          "distance": 2.51,
+          "type": "Running",
+          "duration": "52:40",
+          "pace": "21:01"
+        },
+        {
+          "date": "03/08/25",
+          "distance": 3.54,
+          "type": "Running",
+          "duration": "1:07:42",
+          "pace": "19:07"
+        },
+        {
+          "date": "03/16/25",
+          "distance": 6.0,
+          "type": "Running",
+          "duration": "1:36:02",
+          "pace": "16:00"
+        },
+        {
+          "date": "03/17/25",
+          "distance": 3.25,
+          "type": "Running",
+          "duration": "45:21",
+          "pace": "13:57"
+        },
+        {
+          "date": "03/19/25",
+          "distance": 2.6,
+          "type": "Running",
+          "duration": "57:26",
+          "pace": "22:05"
+        },
+        {
+          "date": "03/24/25",
+          "distance": 3.12,
+          "type": "Running",
+          "duration": "52:43",
+          "pace": "16:53"
+        },
+        {
+          "date": "03/27/25",
+          "distance": 1.75,
+          "type": "Running",
+          "duration": "37:52",
+          "pace": "21:38"
+        },
+        {
+          "date": "03/28/25",
+          "distance": 4.22,
+          "type": "Running",
+          "duration": "1:16:41",
+          "pace": "18:11"
+        },
+        {
+          "date": "03/29/25",
+          "distance": 0.57,
+          "type": "Walking",
+          "duration": "11:00",
+          "pace": "19:15"
+        },
+        {
+          "date": "03/29/25",
+          "distance": 1.59,
+          "type": "Running",
+          "duration": "24:51",
+          "pace": "15:36"
+        },
+        {
+          "date": "04/02/25",
+          "distance": 2.25,
+          "type": "Running",
+          "duration": "47:28",
+          "pace": "21:08"
+        },
+        {
+          "date": "04/09/25",
+          "distance": 3.54,
+          "type": "Running",
+          "duration": "50:56",
+          "pace": "14:24"
+        },
+        {
+          "date": "04/14/25",
+          "distance": 3.52,
+          "type": "Running",
+          "duration": "54:57",
+          "pace": "15:36"
+        },
+        {
+          "date": "04/16/25",
+          "distance": 3.77,
+          "type": "Running",
+          "duration": "50:11",
+          "pace": "13:19"
+        },
+        {
+          "date": "04/16/25",
+          "distance": null,
+          "type": "Walking",
+          "duration": "0:00",
+          "pace": ""
+        },
+        {
+          "date": "04/19/25",
+          "distance": 4.7,
+          "type": "Running",
+          "duration": "1:43:35",
+          "pace": "22:02"
+        },
+        {
+          "date": "04/21/25",
+          "distance": 3.0,
+          "type": "Running",
+          "duration": "43:07",
+          "pace": "14:22"
+        },
+        {
+          "date": "04/23/25",
+          "distance": 2.84,
+          "type": "Running",
+          "duration": "54:37",
+          "pace": "19:12"
+        },
+        {
+          "date": "04/25/25",
+          "distance": 6.37,
+          "type": "Running",
+          "duration": "1:14:39",
+          "pace": "11:43"
+        },
+        {
+          "date": "04/28/25",
+          "distance": 3.42,
+          "type": "Running",
+          "duration": "54:59",
+          "pace": "16:03"
+        },
+        {
+          "date": "04/30/25",
+          "distance": 3.0,
+          "type": "Running",
+          "duration": "47:24",
+          "pace": "15:49"
+        },
+        {
+          "date": "05/01/25",
+          "distance": 0.68,
+          "type": "Walking",
+          "duration": "10:51",
+          "pace": "15:53"
+        },
+        {
+          "date": "05/06/25",
+          "distance": 2.0,
+          "type": "Running",
+          "duration": "22:33",
+          "pace": "11:15"
+        },
+        {
+          "date": "05/17/25",
+          "distance": 3.0,
+          "type": "Running",
+          "duration": "42:37",
+          "pace": "14:13"
+        },
+        {
+          "date": "05/21/25",
+          "distance": 3.14,
+          "type": "Running",
+          "duration": "48:22",
+          "pace": "15:23"
+        },
+        {
+          "date": "05/24/25",
+          "distance": 2.0,
+          "type": "Running",
+          "duration": "25:24",
+          "pace": "12:43"
+        },
+        {
+          "date": "05/28/25",
+          "distance": 2.85,
+          "type": "Running",
+          "duration": "42:50",
+          "pace": "15:01"
+        },
+        {
+          "date": "06/02/25",
+          "distance": 2.56,
+          "type": "Running",
+          "duration": "44:22",
+          "pace": "17:19"
+        },
+        {
+          "date": "06/03/25",
+          "distance": 2.93,
+          "type": "Walking",
+          "duration": "1:01:37",
+          "pace": "21:00"
+        },
+        {
+          "date": "06/04/25",
+          "distance": 2.01,
+          "type": "Running",
+          "duration": "25:19",
+          "pace": "12:35"
+        },
+        {
+          "date": "06/04/25",
+          "distance": 4.61,
+          "type": "Running",
+          "duration": "1:07:06",
+          "pace": "14:32"
+        },
+        {
+          "date": "06/08/25",
+          "distance": 4.83,
+          "type": "Running",
+          "duration": "1:03:32",
+          "pace": "13:09"
+        },
+        {
+          "date": "06/09/25",
+          "distance": 1.89,
+          "type": "Running",
+          "duration": "34:04",
+          "pace": "18:03"
+        },
+        {
+          "date": "06/11/25",
+          "distance": 3.34,
+          "type": "Walking",
+          "duration": "1:04:13",
+          "pace": "19:13"
+        },
+        {
+          "date": "06/12/25",
+          "distance": 3.26,
+          "type": "Walking",
+          "duration": "1:13:12",
+          "pace": "22:26"
+        },
+        {
+          "date": "06/12/25",
+          "distance": 1.95,
+          "type": "Walking",
+          "duration": "38:03",
+          "pace": "19:29"
+        },
+        {
+          "date": "06/14/25",
+          "distance": 2.75,
+          "type": "Walking",
+          "duration": "1:03:02",
+          "pace": "22:56"
+        },
+        {
+          "date": "06/17/25",
+          "distance": 3.94,
+          "type": "Walking",
+          "duration": "1:16:37",
+          "pace": "19:28"
+        },
+        {
+          "date": "06/18/25",
+          "distance": 3.73,
+          "type": "Walking",
+          "duration": "1:15:20",
+          "pace": "20:12"
+        },
+        {
+          "date": "06/18/25",
+          "distance": 2.98,
+          "type": "Running",
+          "duration": "39:40",
+          "pace": "13:18"
+        },
+        {
+          "date": "06/18/25",
+          "distance": 3.39,
+          "type": "Running",
+          "duration": "48:03",
+          "pace": "14:10"
+        },
+        {
+          "date": "06/19/25",
+          "distance": 2.15,
+          "type": "Walking",
+          "duration": "47:01",
+          "pace": "21:52"
+        },
+        {
+          "date": "06/20/25",
+          "distance": 3.14,
+          "type": "Walking",
+          "duration": "1:15:46",
+          "pace": "24:08"
+        },
+        {
+          "date": "06/21/25",
+          "distance": 3.13,
+          "type": "Walking",
+          "duration": "1:02:39",
+          "pace": "20:02"
+        },
+        {
+          "date": "06/23/25",
+          "distance": 2.66,
+          "type": "Walking",
+          "duration": "47:09",
+          "pace": "17:45"
+        },
+        {
+          "date": "06/25/25",
+          "distance": 3.36,
+          "type": "Walking",
+          "duration": "58:16",
+          "pace": "17:22"
+        },
+        {
+          "date": "06/25/25",
+          "distance": 2.12,
+          "type": "Walking",
+          "duration": "41:29",
+          "pace": "19:35"
+        },
+        {
+          "date": "06/26/25",
+          "distance": 3.51,
+          "type": "Walking",
+          "duration": "1:07:42",
+          "pace": "19:17"
+        },
+        {
+          "date": "06/27/25",
+          "distance": 0.95,
+          "type": "Walking",
+          "duration": "18:41",
+          "pace": "19:43"
+        },
+        {
+          "date": "06/29/25",
+          "distance": 3.32,
+          "type": "Walking",
+          "duration": "53:35",
+          "pace": "16:10"
+        },
+        {
+          "date": "06/30/25",
+          "distance": 2.57,
+          "type": "Running",
+          "duration": "37:23",
+          "pace": "14:33"
+        },
+        {
+          "date": "06/30/25",
+          "distance": 2.58,
+          "type": "Running",
+          "duration": "34:35",
+          "pace": "13:25"
+        },
+        {
+          "date": "07/07/25",
+          "distance": 5.83,
+          "type": "Running",
+          "duration": "1:22:22",
+          "pace": "14:08"
+        },
+        {
+          "date": "07/14/25",
+          "distance": 3.26,
+          "type": "Running",
+          "duration": "47:08",
+          "pace": "14:27"
+        },
+        {
+          "date": "07/27/25",
+          "distance": 9.03,
+          "type": "Running",
+          "duration": "2:06:57",
+          "pace": "14:03"
+        },
+        {
+          "date": "08/06/25",
+          "distance": 2.6,
+          "type": "Running",
+          "duration": "40:26",
+          "pace": "15:34"
+        },
+        {
+          "date": "08/06/25",
+          "distance": 2.17,
+          "type": "Walking",
+          "duration": "31:48",
+          "pace": "14:40"
+        },
+        {
+          "date": "08/21/25",
+          "distance": 0.57,
+          "type": "Walking",
+          "duration": "11:41",
+          "pace": "20:28"
+        },
+        {
+          "date": "08/25/25",
+          "distance": 0.77,
+          "type": "Walking",
+          "duration": "18:15",
+          "pace": "23:49"
+        },
+        {
+          "date": "08/25/25",
+          "distance": 0.54,
+          "type": "Walking",
+          "duration": "11:30",
+          "pace": "21:13"
+        },
+        {
+          "date": "08/26/25",
+          "distance": 0.54,
+          "type": "Walking",
+          "duration": "15:34",
+          "pace": "28:48"
+        },
+        {
+          "date": "08/28/25",
+          "distance": 0.55,
+          "type": "Walking",
+          "duration": "13:21",
+          "pace": "24:07"
+        }
+      ]
+    },
+    "Muscles": {
+      "name": "Muscles",
+      "stats": {
+        "totalActivities": 106,
+        "totalDistance": 171.28,
+        "totalActivities": 106,
+        "totalDistance": 171.28,
+        "activityTypes": [
+          "Hiking",
+          "Running",
+          "Walking"
+        ]
+      },
+      "activities": [
+        {
+          "date": "01/02/25",
+          "distance": 1.18,
+          "type": "Running",
+          "duration": "18:04",
+          "pace": "15:20"
+        },
+        {
+          "date": "01/03/25",
+          "distance": 1.15,
+          "type": "Running",
+          "duration": "19:47",
+          "pace": "17:12"
+        },
+        {
+          "date": "01/07/25",
+          "distance": 1.19,
+          "type": "Running",
+          "duration": "23:50",
+          "pace": "20:03"
+        },
+        {
+          "date": "01/11/25",
+          "distance": 3.22,
+          "type": "Running",
+          "duration": "1:23:06",
+          "pace": "25:49"
+        },
+        {
+          "date": "01/11/25",
+          "distance": 3.22,
+          "type": "Running",
+          "duration": "1:23:06",
+          "pace": "25:49"
+        },
+        {
+          "date": "01/11/25",
+          "distance": 2.12,
+          "type": "Running",
+          "duration": "38:25",
+          "pace": "18:08"
+        },
+        {
+          "date": "01/12/25",
+          "distance": 2.57,
+          "type": "Running",
+          "duration": "1:05:30",
+          "pace": "25:30"
+        },
+        {
+          "date": "01/12/25",
+          "distance": 1.18,
+          "type": "Running",
+          "duration": "23:17",
+          "pace": "19:47"
+        },
+        {
+          "date": "01/13/25",
+          "distance": 2.8,
+          "type": "Running",
+          "duration": "54:34",
+          "pace": "19:30"
+        },
+        {
+          "date": "01/14/25",
+          "distance": 1.13,
+          "type": "Running",
+          "duration": "26:33",
+          "pace": "23:26"
+        },
+        {
+          "date": "01/15/25",
+          "distance": 2.28,
+          "type": "Running",
+          "duration": "51:23",
+          "pace": "22:32"
+        },
+        {
+          "date": "01/16/25",
+          "distance": 2.0,
+          "type": "Running",
+          "duration": "41:12",
+          "pace": "20:36"
+        },
+        {
+          "date": "01/17/25",
+          "distance": 0.23,
+          "type": "Running",
+          "duration": "6:44",
+          "pace": "29:25"
+        },
+        {
+          "date": "01/21/25",
+          "distance": 0.96,
+          "type": "Running",
+          "duration": "24:18",
+          "pace": "25:27"
+        },
+        {
+          "date": "01/21/25",
+          "distance": 1.39,
+          "type": "Running",
+          "duration": "33:50",
+          "pace": "24:18"
+        },
+        {
+          "date": "01/21/25",
+          "distance": 1.71,
+          "type": "Walking",
+          "duration": "38:30",
+          "pace": "22:30"
+        },
+        {
+          "date": "01/22/25",
+          "distance": 0.97,
+          "type": "Running",
+          "duration": "23:09",
+          "pace": "23:59"
+        },
+        {
+          "date": "01/23/25",
+          "distance": 1.14,
+          "type": "Running",
+          "duration": "20:55",
+          "pace": "18:24"
+        },
+        {
+          "date": "01/29/25",
+          "distance": 2.24,
+          "type": "Running",
+          "duration": "52:32",
+          "pace": "23:24"
+        },
+        {
+          "date": "02/04/25",
+          "distance": 0.54,
+          "type": "Running",
+          "duration": "7:50",
+          "pace": "14:35"
+        },
+        {
+          "date": "02/04/25",
+          "distance": 0.32,
+          "type": "Running",
+          "duration": "8:51",
+          "pace": "27:25"
+        },
+        {
+          "date": "02/05/25",
+          "distance": 1.8,
+          "type": "Running",
+          "duration": "48:23",
+          "pace": "26:51"
+        },
+        {
+          "date": "02/06/25",
+          "distance": 2.01,
+          "type": "Running",
+          "duration": "39:56",
+          "pace": "19:53"
+        },
+        {
+          "date": "02/09/25",
+          "distance": 1.19,
+          "type": "Running",
+          "duration": "24:41",
+          "pace": "20:40"
+        },
+        {
+          "date": "02/14/25",
+          "distance": 1.02,
+          "type": "Running",
+          "duration": "20:38",
+          "pace": "20:15"
+        },
+        {
+          "date": "02/17/25",
+          "distance": 1.31,
+          "type": "Running",
+          "duration": "18:49",
+          "pace": "14:22"
+        },
+        {
+          "date": "02/20/25",
+          "distance": 2.5,
+          "type": "Running",
+          "duration": "1:03:10",
+          "pace": "25:16"
+        },
+        {
+          "date": "02/21/25",
+          "distance": 1.1,
+          "type": "Running",
+          "duration": "21:10",
+          "pace": "19:15"
+        },
+        {
+          "date": "02/22/25",
+          "distance": 3.71,
+          "type": "Running",
+          "duration": "51:58",
+          "pace": "14:01"
+        },
+        {
+          "date": "02/24/25",
+          "distance": 3.2,
+          "type": "Running",
+          "duration": "54:14",
+          "pace": "16:58"
+        },
+        {
+          "date": "03/01/25",
+          "distance": 0.34,
+          "type": "Running",
+          "duration": "8:33",
+          "pace": "25:34"
+        },
+        {
+          "date": "03/01/25",
+          "distance": 4.94,
+          "type": "Running",
+          "duration": "1:10:58",
+          "pace": "14:22"
+        },
+        {
+          "date": "03/04/25",
+          "distance": 1.32,
+          "type": "Running",
+          "duration": "22:51",
+          "pace": "17:17"
+        },
+        {
+          "date": "03/06/25",
+          "distance": 2.26,
+          "type": "Running",
+          "duration": "45:07",
+          "pace": "19:59"
+        },
+        {
+          "date": "03/11/25",
+          "distance": 1.67,
+          "type": "Running",
+          "duration": "22:00",
+          "pace": "13:12"
+        },
+        {
+          "date": "03/17/25",
+          "distance": 1.84,
+          "type": "Running",
+          "duration": "41:52",
+          "pace": "22:49"
+        },
+        {
+          "date": "03/17/25",
+          "distance": 0.73,
+          "type": "Running",
+          "duration": "10:17",
+          "pace": "14:05"
+        },
+        {
+          "date": "03/19/25",
+          "distance": 2.74,
+          "type": "Running",
+          "duration": "50:12",
+          "pace": "18:21"
+        },
+        {
+          "date": "03/24/25",
+          "distance": 3.22,
+          "type": "Running",
+          "duration": "1:00:47",
+          "pace": "18:54"
+        },
+        {
+          "date": "03/26/25",
+          "distance": 3.36,
+          "type": "Running",
+          "duration": "47:45",
+          "pace": "14:13"
+        },
+        {
+          "date": "03/30/25",
+          "distance": 1.09,
+          "type": "Running",
+          "duration": "22:29",
+          "pace": "20:38"
+        },
+        {
+          "date": "04/02/25",
+          "distance": 1.38,
+          "type": "Running",
+          "duration": "28:11",
+          "pace": "20:25"
+        },
+        {
+          "date": "04/02/25",
+          "distance": 1.01,
+          "type": "Running",
+          "duration": "9:16",
+          "pace": "9:13"
+        },
+        {
+          "date": "04/02/25",
+          "distance": 0.32,
+          "type": "Running",
+          "duration": "10:19",
+          "pace": "32:15"
+        },
+        {
+          "date": "04/08/25",
+          "distance": 2.51,
+          "type": "Running",
+          "duration": "47:55",
+          "pace": "19:06"
+        },
+        {
+          "date": "04/09/25",
+          "distance": 3.01,
+          "type": "Running",
+          "duration": "52:50",
+          "pace": "17:33"
+        },
+        {
+          "date": "04/14/25",
+          "distance": 2.81,
+          "type": "Running",
+          "duration": "1:00:01",
+          "pace": "21:21"
+        },
+        {
+          "date": "04/16/25",
+          "distance": 3.22,
+          "type": "Running",
+          "duration": "55:36",
+          "pace": "17:16"
+        },
+        {
+          "date": "04/23/25",
+          "distance": 1.69,
+          "type": "Running",
+          "duration": "21:49",
+          "pace": "12:57"
+        },
+        {
+          "date": "04/28/25",
+          "distance": 3.8,
+          "type": "Running",
+          "duration": "59:25",
+          "pace": "15:39"
+        },
+        {
           "date": "04/30/25",
           "distance": 2.76,
           "type": "Running",
@@ -2934,7 +5244,6 @@
           "type": "Walking",
           "duration": "29:58",
           "pace": "8:31"
->>>>>>> 20afbdec
         },
         {
           "date": "05/19/25",
@@ -3783,82 +6092,8 @@
           "pace": "24:08"
         },
         {
-<<<<<<< HEAD
-          "date": "10/21/25",
-          "distance": 2.42,
-          "type": "Running",
-          "duration": "34:01",
-          "pace": "14:04"
-        },
-        {
-          "date": "10/22/25",
-          "distance": 1.07,
-          "type": "Running",
-          "duration": "22:14",
-          "pace": "20:51"
-        },
-        {
-          "date": "10/24/25",
-          "distance": 2.33,
-          "type": "Running",
-          "duration": "31:14",
-          "pace": "13:25"
-        },
-        {
-          "date": "10/28/25",
-          "distance": 2.33,
-          "type": "Running",
-          "duration": "31:53",
-          "pace": "13:40"
-        },
-        {
-          "date": "10/29/25",
-          "distance": 2.73,
-          "type": "Running",
-          "duration": "43:09",
-          "pace": "15:50"
-        },
-        {
-          "date": "10/30/25",
-          "distance": 2.33,
-          "type": "Running",
-          "duration": "29:15",
-          "pace": "12:33"
-        }
-      ]
-    },
-    "Tin": {
-      "name": "Tin",
-      "stats": {
-        "totalActivities": 63,
-        "totalDistance": 106.63,
-        "activityTypes": [
-          "Running",
-          "Walking"
-        ]
-      },
-      "activities": [
-        {
-          "date": "01/07/25",
-          "distance": 1.13,
-          "type": "Walking",
-          "duration": "23:52",
-          "pace": "21:11"
-        },
-        {
-          "date": "01/14/25",
-          "distance": 1.12,
-          "type": "Walking",
-          "duration": "26:39",
-          "pace": "23:49"
-        },
-        {
-          "date": "01/15/25",
-          "distance": 2.13,
-=======
           "date": "06/21/25",
           "distance": 3.13,
->>>>>>> 20afbdec
           "type": "Walking",
           "duration": "1:02:39",
           "pace": "20:02"
@@ -3986,1614 +6221,15 @@
           "date": "08/28/25",
           "distance": 0.55,
           "type": "Walking",
-<<<<<<< HEAD
-          "duration": "36:36",
-          "pace": "19:31"
-        },
-        {
-          "date": "06/12/25",
-          "distance": 2.5,
-          "type": "Walking",
-          "duration": "41:03",
-          "pace": "16:26"
-        },
-        {
-          "date": "06/13/25",
-          "distance": 2.36,
-          "type": "Walking",
-          "duration": "40:21",
-          "pace": "17:04"
-        },
-        {
-          "date": "06/15/25",
-          "distance": 2.39,
-          "type": "Walking",
-          "duration": "53:21",
-          "pace": "22:21"
-        },
-        {
-          "date": "06/16/25",
-          "distance": 2.27,
-          "type": "Walking",
-          "duration": "42:59",
-          "pace": "18:57"
-        },
-        {
-          "date": "06/17/25",
-          "distance": 2.49,
-          "type": "Walking",
-          "duration": "52:14",
-          "pace": "21:00"
-        },
-        {
-          "date": "06/18/25",
-          "distance": 2.75,
-          "type": "Walking",
-          "duration": "50:55",
-          "pace": "18:31"
-        },
-        {
-          "date": "06/22/25",
-          "distance": 2.68,
-          "type": "Walking",
-          "duration": "51:50",
-          "pace": "19:19"
-        },
-        {
-          "date": "06/23/25",
-          "distance": 1.18,
-          "type": "Walking",
-          "duration": "25:22",
-          "pace": "21:33"
-        },
-        {
-          "date": "06/24/25",
-          "distance": 2.68,
-          "type": "Walking",
-          "duration": "46:50",
-          "pace": "17:28"
-        },
-        {
-          "date": "06/26/25",
-          "distance": 1.24,
-          "type": "Walking",
-          "duration": "18:18",
-          "pace": "14:42"
-        },
-        {
-          "date": "06/30/25",
-          "distance": 1.23,
-          "type": "Walking",
-          "duration": "20:30",
-          "pace": "16:40"
-        },
-        {
-          "date": "07/02/25",
-          "distance": 1.3,
-          "type": "Walking",
-          "duration": "20:00",
-          "pace": "15:23"
-        },
-        {
-          "date": "07/09/25",
-          "distance": 2.32,
-          "type": "Walking",
-          "duration": "49:07",
-          "pace": "21:09"
-        },
-        {
-          "date": "07/15/25",
-          "distance": 1.03,
-          "type": "Walking",
-          "duration": "21:44",
-          "pace": "21:09"
-        },
-        {
-          "date": "07/15/25",
-          "distance": 2.3,
-          "type": "Walking",
-          "duration": "42:02",
-          "pace": "18:17"
-        },
-        {
-          "date": "07/16/25",
-          "distance": 1.01,
-          "type": "Walking",
-          "duration": "12:57",
-          "pace": "12:50"
-        },
-        {
-          "date": "07/17/25",
-          "distance": 2.53,
-          "type": "Walking",
-          "duration": "43:35",
-          "pace": "17:13"
-        },
-        {
-          "date": "07/18/25",
-          "distance": 1.88,
-          "type": "Walking",
-          "duration": "33:03",
-          "pace": "17:34"
-        },
-        {
-          "date": "07/19/25",
-          "distance": 1.01,
-          "type": "Walking",
-          "duration": "18:10",
-          "pace": "17:56"
-        },
-        {
-          "date": "07/21/25",
-          "distance": 1.0,
-          "type": "Walking",
-          "duration": "18:14",
-          "pace": "18:09"
-        },
-        {
-          "date": "07/22/25",
-          "distance": 2.26,
-          "type": "Walking",
-          "duration": "32:43",
-          "pace": "14:27"
-        },
-        {
-          "date": "07/23/25",
-          "distance": 1.0,
-          "type": "Walking",
-          "duration": "17:22",
-          "pace": "17:20"
-        },
-        {
-          "date": "07/23/25",
-          "distance": 1.25,
-          "type": "Walking",
-          "duration": "21:56",
-          "pace": "17:36"
-        },
-        {
-          "date": "07/25/25",
-          "distance": 1.63,
-          "type": "Walking",
-          "duration": "34:59",
-          "pace": "21:27"
-        },
-        {
-          "date": "08/04/25",
-          "distance": 2.22,
-          "type": "Walking",
-          "duration": "43:52",
-          "pace": "19:46"
-        },
-        {
-          "date": "08/08/25",
-          "distance": 1.35,
-          "type": "Walking",
-          "duration": "35:08",
-          "pace": "26:06"
-        },
-        {
-          "date": "08/18/25",
-          "distance": 2.26,
-          "type": "Walking",
-          "duration": "42:18",
-          "pace": "18:44"
-        },
-        {
-          "date": "08/19/25",
-          "distance": 2.62,
-          "type": "Walking",
-          "duration": "54:35",
-          "pace": "20:49"
-        },
-        {
-          "date": "08/22/25",
-          "distance": 1.97,
-          "type": "Walking",
-          "duration": "38:59",
-          "pace": "19:50"
-        },
-        {
-          "date": "09/15/25",
-          "distance": 1.51,
-          "type": "Walking",
-          "duration": "26:41",
-          "pace": "17:37"
-        },
-        {
-          "date": "09/16/25",
-          "distance": 2.27,
-          "type": "Walking",
-          "duration": "41:12",
-          "pace": "18:08"
-        },
-        {
-          "date": "09/17/25",
-          "distance": 1.61,
-          "type": "Walking",
-          "duration": "34:16",
-          "pace": "21:19"
-        },
-        {
-          "date": "09/18/25",
-          "distance": 0.09,
-          "type": "Walking",
-          "duration": "14:36",
-          "pace": "164:03"
-        },
-        {
-          "date": "11/01/25",
-          "distance": 4.0,
-          "type": "Walking",
-          "duration": "1:10:52",
-          "pace": "17:43"
-        }
-      ]
-    },
-    "Alfredo": {
-      "name": "Alfredo",
-      "stats": {
-        "totalActivities": 83,
-        "totalDistance": 240.37,
-        "activityTypes": [
-          "Running",
-          "Walking"
-        ]
-      },
-      "activities": [
-        {
-          "date": "01/04/25",
-          "distance": 3.54,
-          "type": "Walking",
-          "duration": "1:07:55",
-          "pace": "19:10"
-        },
-        {
-          "date": "01/11/25",
-          "distance": 2.54,
-          "type": "Walking",
-          "duration": "44:02",
-          "pace": "17:20"
-        },
-        {
-          "date": "01/12/25",
-          "distance": 3.48,
-          "type": "Running",
-          "duration": "1:25:10",
-          "pace": "24:30"
-        },
-        {
-          "date": "01/13/25",
-          "distance": 2.14,
-          "type": "Running",
-          "duration": "46:20",
-          "pace": "21:37"
-        },
-        {
-          "date": "01/14/25",
-          "distance": 1.11,
-          "type": "Running",
-          "duration": "26:21",
-          "pace": "23:41"
-        },
-        {
-          "date": "01/15/25",
-          "distance": 2.14,
-          "type": "Running",
-          "duration": "44:15",
-          "pace": "20:39"
-        },
-        {
-          "date": "02/01/25",
-          "distance": 3.12,
-          "type": "Running",
-          "duration": "50:08",
-          "pace": "16:04"
-        },
-        {
-          "date": "02/01/25",
-          "distance": 3.18,
-          "type": "Running",
-          "duration": "1:00:10",
-          "pace": "18:56"
-        },
-        {
-          "date": "02/02/25",
-          "distance": 3.13,
-          "type": "Running",
-          "duration": "1:05:11",
-          "pace": "20:49"
-        },
-        {
-          "date": "02/05/25",
-          "distance": 2.31,
-          "type": "Running",
-          "duration": "41:41",
-          "pace": "18:04"
-        },
-        {
-          "date": "02/07/25",
-          "distance": 2.05,
-          "type": "Running",
-          "duration": "58:07",
-          "pace": "28:22"
-        },
-        {
-          "date": "02/08/25",
-          "distance": 2.09,
-          "type": "Running",
-          "duration": "42:06",
-          "pace": "20:09"
-        },
-        {
-          "date": "02/08/25",
-          "distance": 5.05,
-          "type": "Running",
-          "duration": "1:19:54",
-          "pace": "15:49"
-        },
-        {
-          "date": "02/10/25",
-          "distance": 2.8,
-          "type": "Running",
-          "duration": "51:32",
-          "pace": "18:26"
-        },
-        {
-          "date": "02/17/25",
-          "distance": 2.44,
-          "type": "Running",
-          "duration": "49:07",
-          "pace": "20:08"
-        },
-        {
-          "date": "02/22/25",
-          "distance": 3.61,
-          "type": "Running",
-          "duration": "1:07:30",
-          "pace": "18:43"
-        },
-        {
-          "date": "02/24/25",
-          "distance": 2.99,
-          "type": "Running",
-          "duration": "51:36",
-          "pace": "17:15"
-        },
-        {
-          "date": "02/26/25",
-          "distance": 1.76,
-          "type": "Running",
-          "duration": "30:08",
-          "pace": "17:09"
-        },
-        {
-          "date": "02/28/25",
-          "distance": 4.1,
-          "type": "Running",
-          "duration": "1:25:19",
-          "pace": "20:48"
-        },
-        {
-          "date": "03/01/25",
-          "distance": 5.02,
-          "type": "Running",
-          "duration": "1:16:49",
-          "pace": "15:17"
-        },
-        {
-          "date": "03/06/25",
-          "distance": 3.02,
-          "type": "Running",
-          "duration": "52:43",
-          "pace": "17:26"
-        },
-        {
-          "date": "03/07/25",
-          "distance": 2.51,
-          "type": "Running",
-          "duration": "52:40",
-          "pace": "21:01"
-        },
-        {
-          "date": "03/08/25",
-          "distance": 3.54,
-          "type": "Running",
-          "duration": "1:07:42",
-          "pace": "19:07"
-        },
-        {
-          "date": "03/16/25",
-          "distance": 6.0,
-          "type": "Running",
-          "duration": "1:36:02",
-          "pace": "16:00"
-        },
-        {
-          "date": "03/17/25",
-          "distance": 3.25,
-          "type": "Running",
-          "duration": "45:21",
-          "pace": "13:57"
-        },
-        {
-          "date": "03/19/25",
-          "distance": 2.6,
-          "type": "Running",
-          "duration": "57:26",
-          "pace": "22:05"
-        },
-        {
-          "date": "03/24/25",
-          "distance": 3.12,
-          "type": "Running",
-          "duration": "52:43",
-          "pace": "16:53"
-        },
-        {
-          "date": "03/27/25",
-          "distance": 1.75,
-          "type": "Running",
-          "duration": "37:52",
-          "pace": "21:38"
-        },
-        {
-          "date": "03/28/25",
-          "distance": 4.22,
-          "type": "Running",
-          "duration": "1:16:41",
-          "pace": "18:11"
-        },
-        {
-          "date": "03/29/25",
-          "distance": 0.57,
-          "type": "Walking",
-          "duration": "11:00",
-          "pace": "19:15"
-        },
-        {
-          "date": "03/29/25",
-          "distance": 1.59,
-          "type": "Running",
-          "duration": "24:51",
-          "pace": "15:36"
-        },
-        {
-          "date": "04/02/25",
-          "distance": 2.25,
-          "type": "Running",
-          "duration": "47:28",
-          "pace": "21:08"
-        },
-        {
-          "date": "04/09/25",
-          "distance": 3.54,
-          "type": "Running",
-          "duration": "50:56",
-          "pace": "14:24"
-        },
-        {
-          "date": "04/14/25",
-          "distance": 3.52,
-          "type": "Running",
-          "duration": "54:57",
-          "pace": "15:36"
-        },
-        {
-          "date": "04/16/25",
-          "distance": 3.77,
-          "type": "Running",
-          "duration": "50:11",
-          "pace": "13:19"
-        },
-        {
-          "date": "04/16/25",
-          "distance": null,
-          "type": "Walking",
-          "duration": "0:00",
-          "pace": ""
-        },
-        {
-          "date": "04/19/25",
-          "distance": 4.7,
-          "type": "Running",
-          "duration": "1:43:35",
-          "pace": "22:02"
-        },
-        {
-          "date": "04/21/25",
-          "distance": 3.0,
-          "type": "Running",
-          "duration": "43:07",
-          "pace": "14:22"
-        },
-        {
-          "date": "04/23/25",
-          "distance": 2.84,
-          "type": "Running",
-          "duration": "54:37",
-          "pace": "19:12"
-        },
-        {
-          "date": "04/25/25",
-          "distance": 6.37,
-          "type": "Running",
-          "duration": "1:14:39",
-          "pace": "11:43"
-        },
-        {
-          "date": "04/28/25",
-          "distance": 3.42,
-          "type": "Running",
-          "duration": "54:59",
-          "pace": "16:03"
-        },
-        {
-          "date": "04/30/25",
-          "distance": 3.0,
-          "type": "Running",
-          "duration": "47:24",
-          "pace": "15:49"
-        },
-        {
-          "date": "05/01/25",
-          "distance": 0.68,
-          "type": "Walking",
-          "duration": "10:51",
-          "pace": "15:53"
-        },
-        {
-          "date": "05/06/25",
-          "distance": 2.0,
-          "type": "Running",
-          "duration": "22:33",
-          "pace": "11:15"
-        },
-        {
-          "date": "05/17/25",
-          "distance": 3.0,
-          "type": "Running",
-          "duration": "42:37",
-          "pace": "14:13"
-        },
-        {
-          "date": "05/21/25",
-          "distance": 3.14,
-          "type": "Running",
-          "duration": "48:22",
-          "pace": "15:23"
-        },
-        {
-          "date": "05/24/25",
-          "distance": 2.0,
-          "type": "Running",
-          "duration": "25:24",
-          "pace": "12:43"
-        },
-        {
-          "date": "05/28/25",
-          "distance": 2.85,
-          "type": "Running",
-          "duration": "42:50",
-          "pace": "15:01"
-        },
-        {
-          "date": "06/02/25",
-          "distance": 2.56,
-          "type": "Running",
-          "duration": "44:22",
-          "pace": "17:19"
-        },
-        {
-          "date": "06/03/25",
-          "distance": 2.93,
-          "type": "Walking",
-          "duration": "1:01:37",
-          "pace": "21:00"
-        },
-        {
-          "date": "06/04/25",
-          "distance": 2.01,
-          "type": "Running",
-          "duration": "25:19",
-          "pace": "12:35"
-        },
-        {
-          "date": "06/04/25",
-          "distance": 4.61,
-          "type": "Running",
-          "duration": "1:07:06",
-          "pace": "14:32"
-        },
-        {
-          "date": "06/08/25",
-          "distance": 4.83,
-          "type": "Running",
-          "duration": "1:03:32",
-          "pace": "13:09"
-        },
-        {
-          "date": "06/09/25",
-          "distance": 1.89,
-          "type": "Running",
-          "duration": "34:04",
-          "pace": "18:03"
-        },
-        {
-          "date": "06/11/25",
-          "distance": 3.34,
-          "type": "Walking",
-          "duration": "1:04:13",
-          "pace": "19:13"
-        },
-        {
-          "date": "06/12/25",
-          "distance": 3.26,
-          "type": "Walking",
-          "duration": "1:13:12",
-          "pace": "22:26"
-        },
-        {
-          "date": "06/12/25",
-          "distance": 1.95,
-          "type": "Walking",
-          "duration": "38:03",
-          "pace": "19:29"
-        },
-        {
-          "date": "06/14/25",
-          "distance": 2.75,
-          "type": "Walking",
-          "duration": "1:03:02",
-          "pace": "22:56"
-        },
-        {
-          "date": "06/17/25",
-          "distance": 3.94,
-          "type": "Walking",
-          "duration": "1:16:37",
-          "pace": "19:28"
-        },
-        {
-          "date": "06/18/25",
-          "distance": 3.73,
-          "type": "Walking",
-          "duration": "1:15:20",
-          "pace": "20:12"
-        },
-        {
-          "date": "06/18/25",
-          "distance": 2.98,
-          "type": "Running",
-          "duration": "39:40",
-          "pace": "13:18"
-        },
-        {
-          "date": "06/18/25",
-          "distance": 3.39,
-          "type": "Running",
-          "duration": "48:03",
-          "pace": "14:10"
-        },
-        {
-          "date": "06/19/25",
-          "distance": 2.15,
-          "type": "Walking",
-          "duration": "47:01",
-          "pace": "21:52"
-        },
-        {
-          "date": "06/20/25",
-          "distance": 3.14,
-          "type": "Walking",
-          "duration": "1:15:46",
-          "pace": "24:08"
-        },
-        {
-          "date": "06/21/25",
-          "distance": 3.13,
-          "type": "Walking",
-          "duration": "1:02:39",
-          "pace": "20:02"
-        },
-        {
-          "date": "06/23/25",
-          "distance": 2.66,
-          "type": "Walking",
-          "duration": "47:09",
-          "pace": "17:45"
-        },
-        {
-          "date": "06/25/25",
-          "distance": 3.36,
-          "type": "Walking",
-          "duration": "58:16",
-          "pace": "17:22"
-        },
-        {
-          "date": "06/25/25",
-          "distance": 2.12,
-          "type": "Walking",
-          "duration": "41:29",
-          "pace": "19:35"
-        },
-        {
-          "date": "06/26/25",
-          "distance": 3.51,
-          "type": "Walking",
-          "duration": "1:07:42",
-          "pace": "19:17"
-        },
-        {
-          "date": "06/27/25",
-          "distance": 0.95,
-          "type": "Walking",
-          "duration": "18:41",
-          "pace": "19:43"
-        },
-        {
-          "date": "06/29/25",
-          "distance": 3.32,
-          "type": "Walking",
-          "duration": "53:35",
-          "pace": "16:10"
-        },
-        {
-          "date": "06/30/25",
-          "distance": 2.57,
-          "type": "Running",
-          "duration": "37:23",
-          "pace": "14:33"
-        },
-        {
-          "date": "06/30/25",
-          "distance": 2.58,
-          "type": "Running",
-          "duration": "34:35",
-          "pace": "13:25"
-        },
-        {
-          "date": "07/07/25",
-          "distance": 5.83,
-          "type": "Running",
-          "duration": "1:22:22",
-          "pace": "14:08"
-        },
-        {
-          "date": "07/14/25",
-          "distance": 3.26,
-          "type": "Running",
-          "duration": "47:08",
-          "pace": "14:27"
-        },
-        {
-          "date": "07/27/25",
-          "distance": 9.03,
-          "type": "Running",
-          "duration": "2:06:57",
-          "pace": "14:03"
-        },
-        {
-          "date": "08/06/25",
-          "distance": 2.6,
-          "type": "Running",
-          "duration": "40:26",
-          "pace": "15:34"
-        },
-        {
-          "date": "08/06/25",
-          "distance": 2.17,
-          "type": "Walking",
-          "duration": "31:48",
-          "pace": "14:40"
-        },
-        {
-          "date": "08/21/25",
-          "distance": 0.57,
-          "type": "Walking",
-          "duration": "11:41",
-          "pace": "20:28"
-        },
-        {
-          "date": "08/25/25",
-          "distance": 0.77,
-          "type": "Walking",
-          "duration": "18:15",
-          "pace": "23:49"
-        },
-        {
-          "date": "08/25/25",
-          "distance": 0.54,
-          "type": "Walking",
-          "duration": "11:30",
-          "pace": "21:13"
-        },
-        {
-          "date": "08/26/25",
-          "distance": 0.54,
-          "type": "Walking",
-          "duration": "15:34",
-          "pace": "28:48"
-        },
-        {
-          "date": "08/28/25",
-          "distance": 0.55,
-          "type": "Walking",
           "duration": "13:21",
           "pace": "24:07"
-        }
-      ]
-    },
-    "Muscles": {
-      "name": "Muscles",
-      "stats": {
-        "totalActivities": 106,
-        "totalDistance": 171.28,
-        "activityTypes": [
-          "Hiking",
-          "Running",
-          "Walking"
-        ]
-      },
-      "activities": [
-        {
-          "date": "01/02/25",
-          "distance": 1.18,
-          "type": "Running",
-          "duration": "18:04",
-          "pace": "15:20"
-        },
-        {
-          "date": "01/03/25",
-          "distance": 1.15,
-          "type": "Running",
-          "duration": "19:47",
-          "pace": "17:12"
-        },
-        {
-          "date": "01/07/25",
-          "distance": 1.19,
-          "type": "Running",
-          "duration": "23:50",
-          "pace": "20:03"
-        },
-        {
-          "date": "01/11/25",
-          "distance": 3.22,
-          "type": "Running",
-          "duration": "1:23:06",
-          "pace": "25:49"
-        },
-        {
-          "date": "01/11/25",
-          "distance": 2.12,
-          "type": "Running",
-          "duration": "38:25",
-          "pace": "18:08"
-        },
-        {
-          "date": "01/12/25",
-          "distance": 2.57,
-          "type": "Running",
-          "duration": "1:05:30",
-          "pace": "25:30"
-        },
-        {
-          "date": "01/12/25",
-          "distance": 1.18,
-          "type": "Running",
-          "duration": "23:17",
-          "pace": "19:47"
-        },
-        {
-          "date": "01/13/25",
-          "distance": 2.8,
-          "type": "Running",
-          "duration": "54:34",
-          "pace": "19:30"
-        },
-        {
-          "date": "01/14/25",
-          "distance": 1.13,
-          "type": "Running",
-          "duration": "26:33",
-          "pace": "23:26"
-        },
-        {
-          "date": "01/15/25",
-          "distance": 2.28,
-          "type": "Running",
-          "duration": "51:23",
-          "pace": "22:32"
-        },
-        {
-          "date": "01/16/25",
-          "distance": 2.0,
-          "type": "Running",
-          "duration": "41:12",
-          "pace": "20:36"
-        },
-        {
-          "date": "01/17/25",
-          "distance": 0.23,
-          "type": "Running",
-          "duration": "6:44",
-          "pace": "29:25"
-        },
-        {
-          "date": "01/21/25",
-          "distance": 0.96,
-          "type": "Running",
-          "duration": "24:18",
-          "pace": "25:27"
-        },
-        {
-          "date": "01/21/25",
-          "distance": 1.39,
-          "type": "Running",
-          "duration": "33:50",
-          "pace": "24:18"
-        },
-        {
-          "date": "01/21/25",
-          "distance": 1.71,
-          "type": "Walking",
-          "duration": "38:30",
-          "pace": "22:30"
-        },
-        {
-          "date": "01/22/25",
-          "distance": 0.97,
-          "type": "Running",
-          "duration": "23:09",
-          "pace": "23:59"
-        },
-        {
-          "date": "01/23/25",
-          "distance": 1.14,
-          "type": "Running",
-          "duration": "20:55",
-          "pace": "18:24"
-        },
-        {
-          "date": "01/29/25",
-          "distance": 2.24,
-          "type": "Running",
-          "duration": "52:32",
-          "pace": "23:24"
-        },
-        {
-          "date": "02/04/25",
-          "distance": 0.54,
-          "type": "Running",
-          "duration": "7:50",
-          "pace": "14:35"
-        },
-        {
-          "date": "02/04/25",
-          "distance": 0.32,
-          "type": "Running",
-          "duration": "8:51",
-          "pace": "27:25"
-        },
-        {
-          "date": "02/05/25",
-          "distance": 1.8,
-          "type": "Running",
-          "duration": "48:23",
-          "pace": "26:51"
-        },
-        {
-          "date": "02/06/25",
-          "distance": 2.01,
-          "type": "Running",
-          "duration": "39:56",
-          "pace": "19:53"
-        },
-        {
-          "date": "02/09/25",
-          "distance": 1.19,
-          "type": "Running",
-          "duration": "24:41",
-          "pace": "20:40"
-        },
-        {
-          "date": "02/14/25",
-          "distance": 1.02,
-          "type": "Running",
-          "duration": "20:38",
-          "pace": "20:15"
-        },
-        {
-          "date": "02/17/25",
-          "distance": 1.31,
-          "type": "Running",
-          "duration": "18:49",
-          "pace": "14:22"
-        },
-        {
-          "date": "02/20/25",
-          "distance": 2.5,
-          "type": "Running",
-          "duration": "1:03:10",
-          "pace": "25:16"
-        },
-        {
-          "date": "02/21/25",
-          "distance": 1.1,
-          "type": "Running",
-          "duration": "21:10",
-          "pace": "19:15"
-        },
-        {
-          "date": "02/22/25",
-          "distance": 3.71,
-          "type": "Running",
-          "duration": "51:58",
-          "pace": "14:01"
-        },
-        {
-          "date": "02/24/25",
-          "distance": 3.2,
-          "type": "Running",
-          "duration": "54:14",
-          "pace": "16:58"
-        },
-        {
-          "date": "03/01/25",
-          "distance": 0.34,
-          "type": "Running",
-          "duration": "8:33",
-          "pace": "25:34"
-        },
-        {
-          "date": "03/01/25",
-          "distance": 4.94,
-          "type": "Running",
-          "duration": "1:10:58",
-          "pace": "14:22"
-        },
-        {
-          "date": "03/04/25",
-          "distance": 1.32,
-          "type": "Running",
-          "duration": "22:51",
-          "pace": "17:17"
-        },
-        {
-          "date": "03/06/25",
-          "distance": 2.26,
-          "type": "Running",
-          "duration": "45:07",
-          "pace": "19:59"
-        },
-        {
-          "date": "03/11/25",
-          "distance": 1.67,
-          "type": "Running",
-          "duration": "22:00",
-          "pace": "13:12"
-        },
-        {
-          "date": "03/17/25",
-          "distance": 1.84,
-          "type": "Running",
-          "duration": "41:52",
-          "pace": "22:49"
-        },
-        {
-          "date": "03/17/25",
-          "distance": 0.73,
-          "type": "Running",
-          "duration": "10:17",
-          "pace": "14:05"
-        },
-        {
-          "date": "03/19/25",
-          "distance": 2.74,
-          "type": "Running",
-          "duration": "50:12",
-          "pace": "18:21"
-        },
-        {
-          "date": "03/24/25",
-          "distance": 3.22,
-          "type": "Running",
-          "duration": "1:00:47",
-          "pace": "18:54"
-        },
-        {
-          "date": "03/26/25",
-          "distance": 3.36,
-          "type": "Running",
-          "duration": "47:45",
-          "pace": "14:13"
-        },
-        {
-          "date": "03/30/25",
-          "distance": 1.09,
-          "type": "Running",
-          "duration": "22:29",
-          "pace": "20:38"
-        },
-        {
-          "date": "04/02/25",
-          "distance": 1.38,
-          "type": "Running",
-          "duration": "28:11",
-          "pace": "20:25"
-        },
-        {
-          "date": "04/02/25",
-          "distance": 1.01,
-          "type": "Running",
-          "duration": "9:16",
-          "pace": "9:13"
-        },
-        {
-          "date": "04/02/25",
-          "distance": 0.32,
-          "type": "Running",
-          "duration": "10:19",
-          "pace": "32:15"
-        },
-        {
-          "date": "04/08/25",
-          "distance": 2.51,
-          "type": "Running",
-          "duration": "47:55",
-          "pace": "19:06"
-        },
-        {
-          "date": "04/09/25",
-          "distance": 3.01,
-          "type": "Running",
-          "duration": "52:50",
-          "pace": "17:33"
-        },
-        {
-          "date": "04/14/25",
-          "distance": 2.81,
-          "type": "Running",
-          "duration": "1:00:01",
-          "pace": "21:21"
-        },
-        {
-          "date": "04/16/25",
-          "distance": 3.22,
-          "type": "Running",
-          "duration": "55:36",
-          "pace": "17:16"
-        },
-        {
-          "date": "04/23/25",
-          "distance": 1.69,
-          "type": "Running",
-          "duration": "21:49",
-          "pace": "12:57"
-        },
-        {
-          "date": "04/28/25",
-          "distance": 3.8,
-          "type": "Running",
-          "duration": "59:25",
-          "pace": "15:39"
-        },
-        {
-          "date": "04/30/25",
-          "distance": 2.76,
-          "type": "Running",
-          "duration": "1:05:13",
-          "pace": "23:37"
-        },
-        {
-          "date": "05/08/25",
-          "distance": 3.52,
-          "type": "Walking",
-          "duration": "29:58",
-          "pace": "8:31"
-        },
-        {
-          "date": "05/19/25",
-          "distance": 0.5,
-          "type": "Walking",
-          "duration": "3:57",
-          "pace": "7:52"
-        },
-        {
-          "date": "05/19/25",
-          "distance": 0.39,
-          "type": "Walking",
-          "duration": "4:51",
-          "pace": "12:25"
-        },
-        {
-          "date": "05/20/25",
-          "distance": 0.94,
-          "type": "Walking",
-          "duration": "21:17",
-          "pace": "22:35"
-        },
-        {
-          "date": "05/20/25",
-          "distance": 0.28,
-          "type": "Walking",
-          "duration": "4:10",
-          "pace": "15:06"
-        },
-        {
-          "date": "05/20/25",
-          "distance": 0.72,
-          "type": "Walking",
-          "duration": "4:04",
-          "pace": "5:38"
-        },
-        {
-          "date": "05/21/25",
-          "distance": 0.17,
-          "type": "Walking",
-          "duration": "2:54",
-          "pace": "17:15"
-        },
-        {
-          "date": "05/22/25",
-          "distance": 0.62,
-          "type": "Walking",
-          "duration": "5:32",
-          "pace": "9:00"
-        },
-        {
-          "date": "06/04/25",
-          "distance": 1.08,
-          "type": "Walking",
-          "duration": "19:22",
-          "pace": "17:54"
-        },
-        {
-          "date": "06/12/25",
-          "distance": 2.34,
-          "type": "Walking",
-          "duration": "44:32",
-          "pace": "19:02"
-        },
-        {
-          "date": "06/12/25",
-          "distance": 1.72,
-          "type": "Walking",
-          "duration": "21:13",
-          "pace": "12:21"
-        },
-        {
-          "date": "06/18/25",
-          "distance": 4.28,
-          "type": "Running",
-          "duration": "1:19:01",
-          "pace": "18:27"
-        },
-        {
-          "date": "06/24/25",
-          "distance": 0.58,
-          "type": "Running",
-          "duration": "9:34",
-          "pace": "16:34"
-        },
-        {
-          "date": "06/25/25",
-          "distance": 0.6,
-          "type": "Walking",
-          "duration": "13:46",
-          "pace": "22:59"
-        },
-        {
-          "date": "06/28/25",
-          "distance": 0.58,
-          "type": "Walking",
-          "duration": "11:47",
-          "pace": "20:30"
-        },
-        {
-          "date": "06/29/25",
-          "distance": 1.12,
-          "type": "Walking",
-          "duration": "27:07",
-          "pace": "24:09"
-        },
-        {
-          "date": "07/02/25",
-          "distance": 1.54,
-          "type": "Running",
-          "duration": "19:15",
-          "pace": "12:32"
-        },
-        {
-          "date": "07/05/25",
-          "distance": 1.74,
-          "type": "Hiking",
-          "duration": "1:39:09",
-          "pace": "56:59"
-        },
-        {
-          "date": "07/06/25",
-          "distance": 4.85,
-          "type": "Running",
-          "duration": "1:05:28",
-          "pace": "13:30"
-        },
-        {
-          "date": "07/25/25",
-          "distance": 0.32,
-          "type": "Running",
-          "duration": "13:09",
-          "pace": "41:39"
-        },
-        {
-          "date": "08/03/25",
-          "distance": 1.4,
-          "type": "Running",
-          "duration": "34:21",
-          "pace": "24:36"
-        },
-        {
-          "date": "08/04/25",
-          "distance": 2.26,
-          "type": "Running",
-          "duration": "40:39",
-          "pace": "18:00"
-        },
-        {
-          "date": "08/04/25",
-          "distance": 1.0,
-          "type": "Running",
-          "duration": "20:01",
-          "pace": "20:02"
-        },
-        {
-          "date": "08/05/25",
-          "distance": 1.97,
-          "type": "Running",
-          "duration": "40:52",
-          "pace": "20:47"
-        },
-        {
-          "date": "08/06/25",
-          "distance": 3.49,
-          "type": "Running",
-          "duration": "1:00:25",
-          "pace": "17:19"
-        },
-        {
-          "date": "08/07/25",
-          "distance": 1.02,
-          "type": "Running",
-          "duration": "17:52",
-          "pace": "17:32"
-        },
-        {
-          "date": "08/12/25",
-          "distance": 0.56,
-          "type": "Running",
-          "duration": "13:03",
-          "pace": "23:20"
-        },
-        {
-          "date": "08/12/25",
-          "distance": 1.1,
-          "type": "Running",
-          "duration": "16:31",
-          "pace": "14:59"
-        },
-        {
-          "date": "08/14/25",
-          "distance": 1.32,
-          "type": "Running",
-          "duration": "21:33",
-          "pace": "16:20"
-        },
-        {
-          "date": "08/16/25",
-          "distance": 3.39,
-          "type": "Running",
-          "duration": "1:00:36",
-          "pace": "17:53"
-        },
-        {
-          "date": "08/22/25",
-          "distance": 3.44,
-          "type": "Running",
-          "duration": "1:08:37",
-          "pace": "19:56"
-        },
-        {
-          "date": "08/22/25",
-          "distance": 1.06,
-          "type": "Running",
-          "duration": "25:24",
-          "pace": "23:56"
-        },
-        {
-          "date": "08/22/25",
-          "distance": 3.2,
-          "type": "Running",
-          "duration": "1:11:19",
-          "pace": "22:16"
-        },
-        {
-          "date": "08/23/25",
-          "distance": 1.12,
-          "type": "Running",
-          "duration": "33:09",
-          "pace": "29:29"
-        },
-        {
-          "date": "08/23/25",
-          "distance": 0.43,
-          "type": "Running",
-          "duration": "12:08",
-          "pace": "28:28"
-        },
-        {
-          "date": "08/23/25",
-          "distance": 0.89,
-          "type": "Running",
-          "duration": "20:13",
-          "pace": "22:46"
-        },
-        {
-          "date": "08/24/25",
-          "distance": 1.44,
-          "type": "Running",
-          "duration": "17:39",
-          "pace": "12:14"
-        },
-        {
-          "date": "08/29/25",
-          "distance": 0.49,
-          "type": "Running",
-          "duration": "8:00",
-          "pace": "16:14"
-        },
-        {
-          "date": "08/30/25",
-          "distance": 0.6,
-          "type": "Running",
-          "duration": "15:26",
-          "pace": "25:53"
-        },
-        {
-          "date": "09/03/25",
-          "distance": 1.81,
-          "type": "Running",
-          "duration": "27:14",
-          "pace": "15:04"
-        },
-        {
-          "date": "09/10/25",
-          "distance": 1.33,
-          "type": "Running",
-          "duration": "18:42",
-          "pace": "14:05"
-        },
-        {
-          "date": "09/17/25",
-          "distance": 0.52,
-          "type": "Running",
-          "duration": "15:29",
-          "pace": "29:32"
-        },
-        {
-          "date": "09/18/25",
-          "distance": 0.61,
-          "type": "Running",
-          "duration": "41:06",
-          "pace": "67:34"
-        },
-        {
-          "date": "09/18/25",
-          "distance": 1.13,
-          "type": "Running",
-          "duration": "41:52",
-          "pace": "37:08"
-        },
-        {
-          "date": "09/18/25",
-          "distance": 1.11,
-          "type": "Running",
-          "duration": "1:01:21",
-          "pace": "55:26"
-        },
-        {
-          "date": "09/18/25",
-          "distance": 0.99,
-          "type": "Running",
-          "duration": "28:57",
-          "pace": "29:15"
-        },
-        {
-          "date": "09/18/25",
-          "distance": 0.42,
-          "type": "Running",
-          "duration": "18:13",
-          "pace": "43:54"
-        },
-        {
-          "date": "09/19/25",
-          "distance": 1.23,
-          "type": "Running",
-          "duration": "29:34",
-          "pace": "24:02"
-        },
-        {
-          "date": "09/21/25",
-          "distance": 1.08,
-          "type": "Running",
-          "duration": "53:49",
-          "pace": "49:48"
-        },
-        {
-          "date": "09/24/25",
-          "distance": 0.44,
-          "type": "Running",
-          "duration": "20:26",
-          "pace": "46:01"
-        },
-        {
-          "date": "09/25/25",
-          "distance": 0.3,
-          "type": "Running",
-          "duration": "12:22",
-          "pace": "41:30"
-        },
-        {
-          "date": "09/28/25",
-          "distance": 0.7,
-          "type": "Running",
-          "duration": "22:31",
-          "pace": "32:09"
-        },
-        {
-          "date": "10/06/25",
-          "distance": 0.63,
-          "type": "Running",
-          "duration": "10:26",
-          "pace": "16:28"
-        },
-        {
-          "date": "10/06/25",
-          "distance": 1.49,
-          "type": "Running",
-          "duration": "27:56",
-          "pace": "18:48"
-        },
-        {
-          "date": "10/22/25",
-          "distance": 3.16,
-          "type": "Running",
-          "duration": "46:39",
-          "pace": "14:47"
-        },
-        {
-          "date": "10/28/25",
-          "distance": 2.08,
-          "type": "Running",
-          "duration": "34:44",
-          "pace": "16:43"
-=======
-          "duration": "13:21",
-          "pace": "24:07"
->>>>>>> 20afbdec
         }
       ]
     }
   },
   "metadata": {
-<<<<<<< HEAD
     "lastUpdated": "2025-11-02T21:23:45.949134",
     "totalRunners": 10,
     "totalActivities": 781
-=======
-    "lastUpdated": "2025-11-03T01:21:38.500929",
-    "totalRunners": 10,
-    "totalActivities": 535
->>>>>>> 20afbdec
   }
 }