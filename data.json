--- conflicted
+++ resolved
@@ -3,13 +3,8 @@
     "Bruce": {
       "name": "Bruce",
       "stats": {
-<<<<<<< HEAD
-        "totalActivities": 93,
-        "totalDistance": 128.97,
-=======
         "totalActivities": 100,
         "totalDistance": 143.47,
->>>>>>> 24100ca1
         "activityTypes": [
           "Running"
         ]
@@ -641,53 +636,20 @@
         {
           "date": "08/12/25",
           "distance": 1.14,
-<<<<<<< HEAD
-          "type": "Running"
+          "type": "Running",
+          "duration": "15:51",
+          "pace": "13:55"
         },
         {
           "date": "08/13/25",
           "distance": 5.5,
-          "type": "Running"
-        },
-        {
-          "date": "08/19/25",
-          "distance": 2.33,
-          "type": "Running"
+          "type": "Running",
+          "duration": "1:40:18",
+          "pace": "18:14"
         },
         {
           "date": "08/19/25",
           "distance": 2.35,
-          "type": "Running"
-        },
-        {
-          "date": "08/3/25",
-          "distance": 1.68,
-          "type": "Running"
-        },
-        {
-          "date": "08/5/25",
-          "distance": 1.12,
-          "type": "Running"
-        },
-        {
-          "date": "08/6/25",
-          "distance": 1.25,
-          "type": "Running"
-=======
-          "type": "Running",
-          "duration": "15:51",
-          "pace": "13:55"
-        },
-        {
-          "date": "08/13/25",
-          "distance": 5.5,
-          "type": "Running",
-          "duration": "1:40:18",
-          "pace": "18:14"
-        },
-        {
-          "date": "08/19/25",
-          "distance": 2.35,
           "type": "Running",
           "duration": "26:24",
           "pace": "11:15"
@@ -747,20 +709,14 @@
           "type": "Running",
           "duration": "34:12",
           "pace": "24:12"
->>>>>>> 24100ca1
         }
       ]
     },
     "PT": {
       "name": "PT",
       "stats": {
-<<<<<<< HEAD
-        "totalActivities": 92,
-        "totalDistance": 217.2,
-=======
         "totalActivities": 100,
         "totalDistance": 233.97,
->>>>>>> 24100ca1
         "activityTypes": [
           "Running"
         ]
@@ -1327,46 +1283,7 @@
           "pace": "14:01"
         },
         {
-<<<<<<< HEAD
-          "date": "07/9/25",
-          "distance": 1.92,
-          "type": "Running"
-        },
-        {
-          "date": "08/11/25",
-          "distance": 2.39,
-          "type": "Running"
-        },
-        {
-          "date": "08/12/25",
-          "distance": 2.35,
-          "type": "Running"
-        },
-        {
-          "date": "08/13/25",
-          "distance": 2.61,
-          "type": "Running"
-        },
-        {
-          "date": "08/14/25",
-          "distance": 1.4,
-          "type": "Running"
-        },
-        {
-          "date": "08/18/25",
-          "distance": 4.89,
-          "type": "Running"
-        },
-        {
-          "date": "08/19/25",
-          "distance": 2.82,
-          "type": "Running"
-        },
-        {
-          "date": "08/3/25",
-=======
           "date": "08/03/25",
->>>>>>> 24100ca1
           "distance": 2.21,
           "type": "Running",
           "duration": "23:37",
@@ -1389,40 +1306,9 @@
         {
           "date": "08/06/25",
           "distance": 2.21,
-<<<<<<< HEAD
-          "type": "Running"
-        },
-        {
-          "date": "08/7/25",
-          "distance": 2.5,
-          "type": "Running"
-        },
-        {
-          "date": "08/8/25",
-          "distance": 2.22,
-          "type": "Running"
-        }
-      ]
-    },
-    "Scotch": {
-      "name": "Scotch",
-      "stats": {
-        "totalActivities": 56,
-        "totalDistance": 172.22,
-        "activityTypes": [
-          "Running"
-        ]
-      },
-      "activities": [
-        {
-          "date": "01/10/25",
-          "distance": 2.51,
-          "type": "Running"
-=======
           "type": "Running",
           "duration": "31:56",
           "pace": "14:28"
->>>>>>> 24100ca1
         },
         {
           "date": "08/07/25",
@@ -2333,33 +2219,8 @@
           "pace": "11:20"
         },
         {
-<<<<<<< HEAD
-          "date": "08/13/25",
-          "distance": 3.03,
-          "type": "Running"
-        },
-        {
-          "date": "08/16/25",
-          "distance": 3.07,
-          "type": "Running"
-        },
-        {
           "date": "08/18/25",
           "distance": 2.91,
-          "type": "Running"
-        },
-        {
-          "date": "08/5/25",
-          "distance": 2.91,
-          "type": "Running"
-        },
-        {
-          "date": "08/7/25",
-          "distance": 2.96,
-          "type": "Running"
-=======
-          "date": "08/18/25",
-          "distance": 2.91,
           "type": "Running",
           "duration": "38:23",
           "pace": "13:11"
@@ -2377,24 +2238,15 @@
           "type": "Running",
           "duration": "40:08",
           "pace": "14:29"
->>>>>>> 24100ca1
         }
       ]
     },
     "AutumnBreeze": {
       "name": "AutumnBreeze",
       "stats": {
-<<<<<<< HEAD
-        "totalActivities": 49,
-        "totalDistance": 120.49,
-        "activityTypes": [
-          "Hiking",
-          "Walking",
-=======
         "totalActivities": 21,
         "totalDistance": 25.27,
         "activityTypes": [
->>>>>>> 24100ca1
           "Running"
         ]
       },
@@ -2623,35 +2475,19 @@
           "pace": "12:17"
         },
         {
-<<<<<<< HEAD
-          "date": "08/13/25",
-          "distance": 14.74,
-          "type": "Walking"
-        },
-        {
-          "date": "08/6/25",
-          "distance": 2.96,
-          "type": "Walking"
-=======
           "date": "08/12/25",
           "distance": 0.57,
           "type": "Walking",
           "duration": "13:30",
           "pace": "23:42"
->>>>>>> 24100ca1
         }
       ]
     },
     "Moose": {
       "name": "Moose",
       "stats": {
-<<<<<<< HEAD
-        "totalActivities": 85,
-        "totalDistance": 329.31,
-=======
         "totalActivities": 90,
         "totalDistance": 346.09,
->>>>>>> 24100ca1
         "activityTypes": [
           "Running"
         ]
@@ -3225,75 +3061,29 @@
           "pace": "10:01"
         },
         {
-<<<<<<< HEAD
+          "date": "08/06/25",
+          "distance": 2.89,
+          "type": "Running",
+          "duration": "38:17",
+          "pace": "13:15"
+        },
+        {
           "date": "08/12/25",
           "distance": 1.06,
-          "type": "Running"
+          "type": "Running",
+          "duration": "23:58",
+          "pace": "22:40"
         },
         {
           "date": "08/13/25",
           "distance": 5.26,
-          "type": "Running"
+          "type": "Running",
+          "duration": "1:11:59",
+          "pace": "13:41"
         },
         {
           "date": "08/19/25",
           "distance": 2.08,
-          "type": "Running"
-        },
-        {
-          "date": "08/6/25",
-=======
-          "date": "08/06/25",
->>>>>>> 24100ca1
-          "distance": 2.89,
-          "type": "Running",
-          "duration": "38:17",
-          "pace": "13:15"
-        },
-        {
-          "date": "08/12/25",
-          "distance": 1.06,
-<<<<<<< HEAD
-          "type": "Running"
-        }
-      ]
-    },
-    "Jon": {
-      "name": "Jon",
-      "stats": {
-        "totalActivities": 10,
-        "totalDistance": 30.4,
-        "activityTypes": [
-          "Walking",
-          "Running"
-        ]
-      },
-      "activities": [
-        {
-          "date": "01/7/25",
-          "distance": 1.14,
-          "type": "Running"
-        },
-        {
-          "date": "03/24/25",
-          "distance": 1.4,
-          "type": "Running"
-=======
-          "type": "Running",
-          "duration": "23:58",
-          "pace": "22:40"
->>>>>>> 24100ca1
-        },
-        {
-          "date": "08/13/25",
-          "distance": 5.26,
-          "type": "Running",
-          "duration": "1:11:59",
-          "pace": "13:41"
-        },
-        {
-          "date": "08/19/25",
-          "distance": 2.08,
           "type": "Running",
           "duration": "20:09",
           "pace": "9:43"
@@ -3327,38 +3117,22 @@
           "pace": "9:39"
         },
         {
-<<<<<<< HEAD
-          "date": "07/7/25",
-          "distance": 1.26,
-          "type": "Running"
-        },
-        {
-          "date": "08/12/25",
-          "distance": 0.57,
-          "type": "Walking"
-=======
           "date": "09/03/25",
           "distance": 1.6,
           "type": "Running",
           "duration": "22:32",
           "pace": "14:07"
->>>>>>> 24100ca1
         }
       ]
     },
     "Tin": {
       "name": "Tin",
       "stats": {
-<<<<<<< HEAD
-        "totalActivities": 57,
-        "totalDistance": 95.18,
-=======
         "totalActivities": 58,
         "totalDistance": 97.15,
->>>>>>> 24100ca1
         "activityTypes": [
-          "Walking",
-          "Running"
+          "Running",
+          "Walking"
         ]
       },
       "activities": [
@@ -3741,41 +3515,22 @@
           "pace": "19:46"
         },
         {
-<<<<<<< HEAD
+          "date": "08/08/25",
+          "distance": 1.35,
+          "type": "Walking",
+          "duration": "35:08",
+          "pace": "26:06"
+        },
+        {
           "date": "08/18/25",
           "distance": 2.26,
-          "type": "Walking"
-=======
-          "date": "08/08/25",
-          "distance": 1.35,
-          "type": "Walking",
-          "duration": "35:08",
-          "pace": "26:06"
-        },
-        {
-          "date": "08/18/25",
-          "distance": 2.26,
           "type": "Walking",
           "duration": "42:18",
           "pace": "18:44"
->>>>>>> 24100ca1
         },
         {
           "date": "08/19/25",
           "distance": 2.62,
-<<<<<<< HEAD
-          "type": "Walking"
-        },
-        {
-          "date": "08/4/25",
-          "distance": 2.22,
-          "type": "Walking"
-        },
-        {
-          "date": "08/8/25",
-          "distance": 1.35,
-          "type": "Walking"
-=======
           "type": "Walking",
           "duration": "54:35",
           "pace": "20:49"
@@ -3786,24 +3541,18 @@
           "type": "Walking",
           "duration": "38:59",
           "pace": "19:50"
->>>>>>> 24100ca1
         }
       ]
     },
     "Muscles": {
       "name": "Muscles",
       "stats": {
-<<<<<<< HEAD
-        "totalActivities": 80,
-        "totalDistance": 139.58,
-=======
         "totalActivities": 90,
         "totalDistance": 154.06,
->>>>>>> 24100ca1
         "activityTypes": [
           "Hiking",
-          "Walking",
-          "Running"
+          "Running",
+          "Walking"
         ]
       },
       "activities": [
@@ -4298,108 +4047,71 @@
           "pace": "41:39"
         },
         {
-<<<<<<< HEAD
+          "date": "08/03/25",
+          "distance": 1.4,
+          "type": "Running",
+          "duration": "34:21",
+          "pace": "24:36"
+        },
+        {
+          "date": "08/04/25",
+          "distance": 2.26,
+          "type": "Running",
+          "duration": "40:39",
+          "pace": "18:00"
+        },
+        {
+          "date": "08/04/25",
+          "distance": 1.0,
+          "type": "Running",
+          "duration": "20:01",
+          "pace": "20:02"
+        },
+        {
+          "date": "08/05/25",
+          "distance": 1.97,
+          "type": "Running",
+          "duration": "40:52",
+          "pace": "20:47"
+        },
+        {
+          "date": "08/06/25",
+          "distance": 3.49,
+          "type": "Running",
+          "duration": "1:00:25",
+          "pace": "17:19"
+        },
+        {
+          "date": "08/07/25",
+          "distance": 1.02,
+          "type": "Running",
+          "duration": "17:52",
+          "pace": "17:32"
+        },
+        {
           "date": "08/12/25",
           "distance": 0.56,
-          "type": "Running"
+          "type": "Running",
+          "duration": "13:03",
+          "pace": "23:20"
         },
         {
           "date": "08/12/25",
           "distance": 1.1,
-          "type": "Running"
+          "type": "Running",
+          "duration": "16:31",
+          "pace": "14:59"
         },
         {
           "date": "08/14/25",
           "distance": 1.32,
-          "type": "Running"
+          "type": "Running",
+          "duration": "21:33",
+          "pace": "16:20"
         },
         {
           "date": "08/16/25",
           "distance": 3.39,
-          "type": "Running"
-        },
-        {
-          "date": "08/3/25",
-=======
-          "date": "08/03/25",
->>>>>>> 24100ca1
-          "distance": 1.4,
-          "type": "Running",
-          "duration": "34:21",
-          "pace": "24:36"
-        },
-        {
-          "date": "08/04/25",
-          "distance": 2.26,
-          "type": "Running",
-          "duration": "40:39",
-          "pace": "18:00"
-        },
-        {
-          "date": "08/04/25",
-          "distance": 1.0,
-          "type": "Running",
-          "duration": "20:01",
-          "pace": "20:02"
-        },
-        {
-          "date": "08/05/25",
-          "distance": 1.97,
-<<<<<<< HEAD
-          "type": "Running"
-        },
-        {
-          "date": "08/6/25",
-          "distance": 3.49,
-          "type": "Running"
-        },
-        {
-          "date": "08/7/25",
-          "distance": 1.02,
-          "type": "Running"
-=======
-          "type": "Running",
-          "duration": "40:52",
-          "pace": "20:47"
-        },
-        {
-          "date": "08/06/25",
-          "distance": 3.49,
-          "type": "Running",
-          "duration": "1:00:25",
-          "pace": "17:19"
-        },
-        {
-          "date": "08/07/25",
-          "distance": 1.02,
-          "type": "Running",
-          "duration": "17:52",
-          "pace": "17:32"
-        },
-        {
-          "date": "08/12/25",
-          "distance": 0.56,
-          "type": "Running",
-          "duration": "13:03",
-          "pace": "23:20"
-        },
-        {
-          "date": "08/12/25",
-          "distance": 1.1,
-          "type": "Running",
-          "duration": "16:31",
-          "pace": "14:59"
-        },
-        {
-          "date": "08/14/25",
-          "distance": 1.32,
-          "type": "Running",
-          "duration": "21:33",
-          "pace": "16:20"
-        },
-        {
-          "date": "08/16/25",
-          "distance": 3.39,
           "type": "Running",
           "duration": "1:00:36",
           "pace": "17:53"
@@ -4473,7 +4185,6 @@
           "type": "Running",
           "duration": "27:14",
           "pace": "15:04"
->>>>>>> 24100ca1
         }
       ]
     },
@@ -4483,8 +4194,8 @@
         "totalActivities": 78,
         "totalDistance": 237.4,
         "activityTypes": [
-          "Walking",
-          "Running"
+          "Running",
+          "Walking"
         ]
       },
       "activities": [
@@ -4883,24 +4594,16 @@
         {
           "date": "06/12/25",
           "distance": 1.95,
-<<<<<<< HEAD
-          "type": "Walking"
-=======
           "type": "Walking",
           "duration": "38:03",
           "pace": "19:29"
->>>>>>> 24100ca1
         },
         {
           "date": "06/14/25",
           "distance": 2.75,
-<<<<<<< HEAD
-          "type": "Walking"
-=======
           "type": "Walking",
           "duration": "1:03:02",
           "pace": "22:56"
->>>>>>> 24100ca1
         },
         {
           "date": "06/17/25",
@@ -4947,13 +4650,9 @@
         {
           "date": "06/21/25",
           "distance": 3.13,
-<<<<<<< HEAD
-          "type": "Walking"
-=======
           "type": "Walking",
           "duration": "1:02:39",
           "pace": "20:02"
->>>>>>> 24100ca1
         },
         {
           "date": "06/23/25",
@@ -4986,29 +4685,16 @@
         {
           "date": "06/27/25",
           "distance": 0.95,
-<<<<<<< HEAD
-          "type": "Walking"
-=======
           "type": "Walking",
           "duration": "18:41",
           "pace": "19:43"
->>>>>>> 24100ca1
         },
         {
           "date": "06/29/25",
           "distance": 3.32,
-<<<<<<< HEAD
-          "type": "Walking"
-        },
-        {
-          "date": "06/3/25",
-          "distance": 2.93,
-          "type": "Walking"
-=======
           "type": "Walking",
           "duration": "53:35",
           "pace": "16:10"
->>>>>>> 24100ca1
         },
         {
           "date": "06/30/25",
@@ -5025,85 +4711,46 @@
           "pace": "13:25"
         },
         {
-<<<<<<< HEAD
-          "date": "06/8/25",
-          "distance": 4.83,
-          "type": "Running"
-        },
-        {
-          "date": "06/9/25",
-          "distance": 1.89,
-          "type": "Running"
-=======
           "date": "07/07/25",
           "distance": 5.83,
           "type": "Running",
           "duration": "1:22:22",
           "pace": "14:08"
->>>>>>> 24100ca1
         },
         {
           "date": "07/14/25",
           "distance": 3.26,
-<<<<<<< HEAD
-          "type": "Running"
-=======
           "type": "Running",
           "duration": "47:08",
           "pace": "14:27"
->>>>>>> 24100ca1
         },
         {
           "date": "07/27/25",
           "distance": 9.03,
-<<<<<<< HEAD
-          "type": "Running"
-        },
-        {
-          "date": "07/7/25",
-          "distance": 5.83,
-          "type": "Running"
-        },
-        {
-          "date": "08/6/25",
-=======
           "type": "Running",
           "duration": "2:06:57",
           "pace": "14:03"
         },
         {
           "date": "08/06/25",
->>>>>>> 24100ca1
           "distance": 2.6,
           "type": "Running",
           "duration": "40:26",
           "pace": "15:34"
         },
         {
-<<<<<<< HEAD
-          "date": "08/6/25",
-          "distance": 2.17,
-          "type": "Walking"
-=======
           "date": "08/06/25",
           "distance": 2.17,
           "type": "Walking",
           "duration": "31:48",
           "pace": "14:40"
->>>>>>> 24100ca1
         }
       ]
     }
   },
   "metadata": {
-<<<<<<< HEAD
-    "lastUpdated": "2025-08-21T00:55:09.764481",
-    "totalRunners": 11,
-    "totalActivities": 621
-=======
     "lastUpdated": "2025-09-07T12:05:22.454231",
     "totalRunners": 10,
     "totalActivities": 660
->>>>>>> 24100ca1
   }
 }